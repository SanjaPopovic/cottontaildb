package org.vitrivr.cottontail.model.basics

import org.vitrivr.cottontail.database.column.Type
import org.vitrivr.cottontail.model.values.types.Value
import org.vitrivr.cottontail.storage.engine.hare.serializer.Serializer


/**
 * A definition class for a Cottontail DB column be it in a DB or in-memory context
 * Specifies all the properties of such a and facilitates validation.
 *
 * @author Ralph Gasser
 * @version 1.4.0
 */
<<<<<<< HEAD
class ColumnDef<T: Value>(val name: Name.ColumnName, val type: ColumnType<T>, val logicalSize: Int = 1, val nullable: Boolean = true) {

    /** The physical size of this [ColumnDef] in bytes. */
    val physicalSize: Int
        get() = this.logicalSize * this.type.size

    /** [Serializer] for this [ColumnDef]. */
    val serializer: Serializer<T> = this.type.serializer(this.logicalSize)

    /**
     * Companion object with some convenience methods.
     */
    companion object {
        /**
         * Returns a [ColumnDef] with the provided attributes. The only difference as compared to using the constructor, is that the [ColumnType] can be provided by name.
         *
         * @param name Name of the new [Column]
         * @param type Name of the [ColumnType] of the new [Column]
         * @param size Logical size of the new [Column] (e.g. for vectors), where eligible.
         * @param nullable Whether or not the [Column] should be nullable.
         */
        fun withAttributes(name: Name.ColumnName, type: String, size: Int = -1, nullable: Boolean = true): ColumnDef<*> = ColumnDef(name, ColumnType.forName(type), size, nullable)
    }
=======
data class ColumnDef<T: Value>(val name: Name.ColumnName, val type: Type<T>, val nullable: Boolean = true, val primary: Boolean = false) {
>>>>>>> 83ea7f35

    /**
     * Validates a value with regard to this [ColumnDef] return a flag indicating whether validation was passed.
     *
     * @param value The value that should be validated.
     * @return True if value passes validation, false otherwise.
     */
    fun validate(value: Value?): Boolean {
        return if (value != null) {
            this.type.compatible(value)
        } else this.nullable
    }

    override fun equals(other: Any?): Boolean {
        if (this === other) return true
        if (javaClass != other?.javaClass) return false

        other as ColumnDef<*>

        if (name != other.name) return false
        if (type != other.type) return false

        return true
    }

    override fun hashCode(): Int {
        var result = name.hashCode()
        result = 31 * result + type.hashCode()
        return result
    }

    override fun toString(): String = "$name(type=$type, nullable=$nullable)"
}<|MERGE_RESOLUTION|>--- conflicted
+++ resolved
@@ -2,7 +2,6 @@
 
 import org.vitrivr.cottontail.database.column.Type
 import org.vitrivr.cottontail.model.values.types.Value
-import org.vitrivr.cottontail.storage.engine.hare.serializer.Serializer
 
 
 /**
@@ -12,33 +11,12 @@
  * @author Ralph Gasser
  * @version 1.4.0
  */
-<<<<<<< HEAD
-class ColumnDef<T: Value>(val name: Name.ColumnName, val type: ColumnType<T>, val logicalSize: Int = 1, val nullable: Boolean = true) {
-
-    /** The physical size of this [ColumnDef] in bytes. */
-    val physicalSize: Int
-        get() = this.logicalSize * this.type.size
-
-    /** [Serializer] for this [ColumnDef]. */
-    val serializer: Serializer<T> = this.type.serializer(this.logicalSize)
-
-    /**
-     * Companion object with some convenience methods.
-     */
-    companion object {
-        /**
-         * Returns a [ColumnDef] with the provided attributes. The only difference as compared to using the constructor, is that the [ColumnType] can be provided by name.
-         *
-         * @param name Name of the new [Column]
-         * @param type Name of the [ColumnType] of the new [Column]
-         * @param size Logical size of the new [Column] (e.g. for vectors), where eligible.
-         * @param nullable Whether or not the [Column] should be nullable.
-         */
-        fun withAttributes(name: Name.ColumnName, type: String, size: Int = -1, nullable: Boolean = true): ColumnDef<*> = ColumnDef(name, ColumnType.forName(type), size, nullable)
-    }
-=======
-data class ColumnDef<T: Value>(val name: Name.ColumnName, val type: Type<T>, val nullable: Boolean = true, val primary: Boolean = false) {
->>>>>>> 83ea7f35
+data class ColumnDef<T : Value>(
+    val name: Name.ColumnName,
+    val type: Type<T>,
+    val nullable: Boolean = true,
+    val primary: Boolean = false
+) {
 
     /**
      * Validates a value with regard to this [ColumnDef] return a flag indicating whether validation was passed.
