--- conflicted
+++ resolved
@@ -25,24 +25,17 @@
  * @author Ralph Gasser
  * @version 1.1.0
  */
-<<<<<<< HEAD
-class InsertOperator(val entity: Entity, val record: Record) : Operator.SourceOperator() {
-=======
 class InsertOperator(groupId: GroupId, val entity: Entity, val records: List<Record>) : Operator.SourceOperator(groupId) {
->>>>>>> b6c0e44c
 
     companion object {
+        /** The columns produced by the [InsertOperator]. */
         val COLUMNS: Array<ColumnDef<*>> = arrayOf(
             ColumnDef(Name.ColumnName("tupleId"), Type.Long, false),
             ColumnDef(Name.ColumnName("duration_ms"), Type.Double, false)
         )
     }
 
-<<<<<<< HEAD
-    /** Columns returned by [UpdateOperator]. */
-=======
     /** Columns produced by [InsertOperator]. */
->>>>>>> b6c0e44c
     override val columns: Array<ColumnDef<*>> = COLUMNS
 
     /**
@@ -55,16 +48,10 @@
     override fun toFlow(context: TransactionContext): Flow<Record> {
         val tx = context.getTx(this.entity) as EntityTx
         return flow {
-<<<<<<< HEAD
-            val timedTupleId = measureTimedValue {
-                tx.insert(this@InsertOperator.record)
-=======
             for (record in this@InsertOperator.records) {
                 val timedTupleId = measureTimedValue { tx.insert(record) }
                 emit(StandaloneRecord(0L, this@InsertOperator.columns, arrayOf(LongValue(timedTupleId.value!!), DoubleValue(timedTupleId.duration.inMilliseconds))))
->>>>>>> b6c0e44c
             }
-            emit(StandaloneRecord(0L, this@InsertOperator.columns, arrayOf(LongValue(timedTupleId.value!!), DoubleValue(timedTupleId.duration.inMilliseconds))))
         }
     }
 }