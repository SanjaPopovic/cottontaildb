--- conflicted
+++ resolved
@@ -69,8 +69,7 @@
      * @author Ralph Gasser
      * @version 1.2.0
      */
-    inner class Transaction(override val type: TransactionType) :
-        LockHolder(this@TransactionManager.tidCounter.getAndIncrement()), TransactionContext {
+    inner class Transaction(override val type: TransactionType) : LockHolder(this@TransactionManager.tidCounter.getAndIncrement()), TransactionContext {
 
         /** The [TransactionStatus] of this [Transaction]. */
         @Volatile
@@ -78,15 +77,7 @@
             private set
 
         /** Map of all [Tx] that have been created as part of this [Transaction]. */
-<<<<<<< HEAD
-        private val txns: MutableMap<DBO, Tx> =
-            Collections.synchronizedMap(Object2ObjectOpenHashMap())
-
-        /** A [ReentrantLock] that mediates access to primitives that govern this [Transaction]. */
-        private val lock = ReentrantLock()
-=======
         private val txns: MutableMap<DBO, Tx> = Object2ObjectMaps.synchronize(Object2ObjectLinkedOpenHashMap())
->>>>>>> b6c0e44c
 
         /** Number of [Tx] held by this [Transaction]. */
         val numberOfTxs: Int = this.txns.size
@@ -178,43 +169,15 @@
                     operator.toFlow(this@Transaction).collect()
                     this@Transaction.state = TransactionStatus.READY
                 } catch (e: DeadlockException) {
-<<<<<<< HEAD
-                    LOGGER.debug(
-                        "Deadlock encountered during execution of transaction ${this@Transaction.txId}.",
-                        e
-                    )
-=======
->>>>>>> b6c0e44c
                     this@Transaction.state = TransactionStatus.ERROR
                     throw TransactionException.DeadlockException(this@Transaction.txId, e)
                 } catch (e: ExecutionException.OperatorExecutionException) {
-<<<<<<< HEAD
-                    LOGGER.debug(
-                        "Unhandled exception during operator execution in transaction ${this@Transaction.txId}.",
-                        e
-                    )
-=======
->>>>>>> b6c0e44c
                     this@Transaction.state = TransactionStatus.ERROR
                     throw e
                 } catch (e: DatabaseException) {
-<<<<<<< HEAD
-                    LOGGER.warn(
-                        "Unhandled database exception during execution of transaction ${this@Transaction.txId}.",
-                        e
-                    )
-=======
->>>>>>> b6c0e44c
                     this@Transaction.state = TransactionStatus.ERROR
                     throw e
                 } catch (e: Throwable) {
-<<<<<<< HEAD
-                    LOGGER.error(
-                        "Unhandled exception during query execution of transaction ${this@Transaction.txId}.",
-                        e
-                    )
-=======
->>>>>>> b6c0e44c
                     this@Transaction.state = TransactionStatus.ERROR
                     throw ExecutionException("Unhandled exception during execution of transaction ${this@Transaction.txId}: ${e.message}")
                 }
