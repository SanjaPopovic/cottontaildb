package org.vitrivr.cottontail.database.queries.planning.rules.physical.implementation

import org.vitrivr.cottontail.database.queries.OperatorNode
import org.vitrivr.cottontail.database.queries.planning.exceptions.NodeExpressionTreeException
import org.vitrivr.cottontail.database.queries.planning.nodes.logical.projection.LimitLogicalOperatorNode
import org.vitrivr.cottontail.database.queries.planning.nodes.physical.projection.LimitPhysicalOperatorNode
import org.vitrivr.cottontail.database.queries.planning.rules.RewriteRule

/**
 * A [RewriteRule] that implements a [LimitLogicalOperatorNode] by a [LimitPhysicalOperatorNode].
 *
 * This is a simple 1:1 replacement (implementation).
 *
 * @author Ralph Gasser
 * @version 1.0
 */
object LimitImplementationRule : RewriteRule {
<<<<<<< HEAD
    override fun canBeApplied(node: NodeExpression): Boolean = node is LimitLogicalNodeExpression
    override fun apply(node: NodeExpression): NodeExpression? {
        if (node is LimitLogicalNodeExpression) {
            val parent = (node.deepCopy() as LimitLogicalNodeExpression).input
=======
    override fun canBeApplied(node: OperatorNode): Boolean = node is LimitLogicalOperatorNode
    override fun apply(node: OperatorNode): OperatorNode? {
        if (node is LimitLogicalOperatorNode) {
            val parent = (node.deepCopy() as LimitLogicalOperatorNode).input
>>>>>>> 78f30cac
                ?: throw NodeExpressionTreeException.IncompleteNodeExpressionTreeException(
                    node,
                    "Expected parent but none was found."
                )
<<<<<<< HEAD
            val p = LimitPhysicalNodeExpression(node.limit, node.skip)
=======
            val p = LimitPhysicalOperatorNode(node.limit, node.skip)
>>>>>>> 78f30cac
            p.addInput(parent)
            node.copyOutput()?.addInput(p)
            return p
        }
        return null
    }
}<|MERGE_RESOLUTION|>--- conflicted
+++ resolved
@@ -15,26 +15,15 @@
  * @version 1.0
  */
 object LimitImplementationRule : RewriteRule {
-<<<<<<< HEAD
-    override fun canBeApplied(node: NodeExpression): Boolean = node is LimitLogicalNodeExpression
-    override fun apply(node: NodeExpression): NodeExpression? {
-        if (node is LimitLogicalNodeExpression) {
-            val parent = (node.deepCopy() as LimitLogicalNodeExpression).input
-=======
     override fun canBeApplied(node: OperatorNode): Boolean = node is LimitLogicalOperatorNode
     override fun apply(node: OperatorNode): OperatorNode? {
         if (node is LimitLogicalOperatorNode) {
             val parent = (node.deepCopy() as LimitLogicalOperatorNode).input
->>>>>>> 78f30cac
                 ?: throw NodeExpressionTreeException.IncompleteNodeExpressionTreeException(
                     node,
                     "Expected parent but none was found."
                 )
-<<<<<<< HEAD
-            val p = LimitPhysicalNodeExpression(node.limit, node.skip)
-=======
             val p = LimitPhysicalOperatorNode(node.limit, node.skip)
->>>>>>> 78f30cac
             p.addInput(parent)
             node.copyOutput()?.addInput(p)
             return p
