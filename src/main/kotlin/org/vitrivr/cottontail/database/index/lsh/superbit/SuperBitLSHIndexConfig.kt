package org.vitrivr.cottontail.database.index.lsh.superbit

import org.mapdb.DataInput2
import org.mapdb.DataOutput2
import org.vitrivr.cottontail.database.index.IndexConfig

/**
 * Configuration object for [SuperBitLSHIndex].
 *
 * @author Gabriel Zihlmann
 * @version 1.1.0
 */
data class SuperBitLSHIndexConfig(
    val buckets: Int,
    val stages: Int,
    val seed: Long,
    val considerImaginary: Boolean,
    val samplingMethod: SamplingMethod
<<<<<<< HEAD
) {
=======
) : IndexConfig {
>>>>>>> b6c0e44c
    companion object Serializer : org.mapdb.Serializer<SuperBitLSHIndexConfig> {

        const val SEED = "seed"
        const val NUM_STAGES = "stages"
        const val NUM_BUCKETS = "buckets"
        const val CONSIDER_IMAGINARY = "considerimaginary"
        const val SAMPLING_METHOD = "samplingmethod"

        /**
         *
         */
        override fun serialize(out: DataOutput2, value: SuperBitLSHIndexConfig) {
            out.packInt(value.buckets)
            out.packInt(value.stages)
            out.packLong(value.seed)
            out.packInt(if (value.considerImaginary) 1 else 0)
            out.packInt(value.samplingMethod.ordinal)
        }

        /**
         *
         */
        override fun deserialize(input: DataInput2, available: Int) = SuperBitLSHIndexConfig(
            input.unpackInt(),
            input.unpackInt(),
            input.unpackLong(),
            input.unpackInt() != 0,
            SamplingMethod.values()[input.unpackInt()]
        )

        /**
         * Constructs a [SuperBitLSHIndexConfig] from a parameter map.
         *
         * @param params The parameter map.
         * @return SuperBitLSHIndexConfig
         */
        fun fromParamMap(params: Map<String, String>) = SuperBitLSHIndexConfig(
            buckets = params[NUM_BUCKETS]!!.toInt(),
            stages = params[NUM_STAGES]!!.toInt(),
            seed = params[SEED]!!.toLong(),
            considerImaginary = params[CONSIDER_IMAGINARY]!!.toBoolean(),
            samplingMethod = SamplingMethod.valueOf(params[SAMPLING_METHOD]!!)
        )
    }

    /**
     * Converts this [SuperBitLSHIndexConfig] to a [Map] representation.
     *
     * @return [Map] representation of this [SuperBitLSHIndexConfig].
     */
    override fun toMap(): Map<String, String> = mapOf(
        NUM_BUCKETS to this.buckets.toString(),
        NUM_STAGES to this.stages.toString(),
        SEED to this.seed.toString(),
        CONSIDER_IMAGINARY to considerImaginary.toString(),
        SAMPLING_METHOD to this.samplingMethod.toString()
    )
}
<|MERGE_RESOLUTION|>--- conflicted
+++ resolved
@@ -16,11 +16,7 @@
     val seed: Long,
     val considerImaginary: Boolean,
     val samplingMethod: SamplingMethod
-<<<<<<< HEAD
-) {
-=======
 ) : IndexConfig {
->>>>>>> b6c0e44c
     companion object Serializer : org.mapdb.Serializer<SuperBitLSHIndexConfig> {
 
         const val SEED = "seed"
