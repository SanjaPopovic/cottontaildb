package org.vitrivr.cottontail.server.grpc.services

import io.grpc.Status
import io.grpc.stub.StreamObserver
import org.vitrivr.cottontail.database.catalogue.DefaultCatalogue
import org.vitrivr.cottontail.database.column.ColumnDef
import org.vitrivr.cottontail.database.column.ColumnEngine
import org.vitrivr.cottontail.database.index.IndexType
import org.vitrivr.cottontail.database.queries.binding.extensions.fqn
import org.vitrivr.cottontail.database.queries.sort.SortOrder
import org.vitrivr.cottontail.execution.TransactionManager
import org.vitrivr.cottontail.execution.operators.definition.*
import org.vitrivr.cottontail.execution.operators.sinks.SpoolerSinkOperator
import org.vitrivr.cottontail.execution.operators.sort.HeapSortOperator
import org.vitrivr.cottontail.grpc.CottontailGrpc
import org.vitrivr.cottontail.grpc.DDLGrpc
import org.vitrivr.cottontail.model.basics.Type
import org.vitrivr.cottontail.model.exceptions.DatabaseException
import org.vitrivr.cottontail.model.exceptions.ExecutionException
import org.vitrivr.cottontail.model.exceptions.TransactionException
import java.util.*
import kotlin.time.ExperimentalTime

/**
 * This is a gRPC service endpoint that handles DDL (= Data Definition Language) request for Cottontail DB.
 *
 * @author Ralph Gasser
 * @version 1.4.0
 */
@ExperimentalTime
class DDLService(val catalogue: DefaultCatalogue, override val manager: TransactionManager) : DDLGrpc.DDLImplBase(), TransactionService {

    /**
     * gRPC endpoint listing the available [org.vitrivr.cottontail.database.schema.DefaultSchema]s.
     */
    override fun listSchemas(request: CottontailGrpc.ListSchemaMessage, responseObserver: StreamObserver<CottontailGrpc.QueryResponseMessage>) = this.withTransactionContext(request.txId, responseObserver) { tx, q ->
        try {
            val op = SpoolerSinkOperator(
                HeapSortOperator(ListSchemaOperator(this.catalogue), arrayOf(Pair(ListSchemaOperator.COLUMNS[0], SortOrder.ASCENDING)), 100), q, 0, responseObserver
            )
            tx.execute(op)
            Status.OK
        } catch (e: TransactionException.DeadlockException) {
            Status.ABORTED.withDescription(formatMessage(tx, q, "Failed to fetch list of schemas because of a deadlock with another transaction."))
        } catch (e: ExecutionException) {
            Status.INTERNAL.withDescription(formatMessage(tx, q, "Failed to fetch list of schemas because of a database error.")).withCause(e)
        } catch (e: Throwable) {
            Status.UNKNOWN.withDescription(formatMessage(tx, q, "Failed to fetch list of schemas because of an unexpected error.")).withCause(e)
        }
    }

    /**
     * gRPC endpoint for creating a new [org.vitrivr.cottontail.database.schema.DefaultSchema]
     */
    override fun createSchema(request: CottontailGrpc.CreateSchemaMessage, responseObserver: StreamObserver<CottontailGrpc.QueryResponseMessage>) = this.withTransactionContext(request.txId, responseObserver) function@{ tx, q ->
        val schemaName = request.schema.fqn()
        try {
            /* Execute operation. */
            val op = SpoolerSinkOperator(CreateSchemaOperator(this.catalogue, request.schema.fqn()), q, 0, responseObserver)
            tx.execute(op)
            Status.OK.withDescription(formatMessage(tx, q, "Schema '$schemaName' created successfully!"))
        } catch (e: DatabaseException.SchemaAlreadyExistsException) {
            Status.ALREADY_EXISTS.withDescription(formatMessage(tx, q, "Failed to create schema '${request.schema.fqn()}': Schema with identical name already exists."))
        } catch (e: TransactionException.DeadlockException) {
            Status.ABORTED.withDescription(formatMessage(tx, q, "Failed to create schema '${request.schema.fqn()}' because of a deadlock with another transaction."))
        } catch (e: ExecutionException) {
            Status.INTERNAL.withDescription(formatMessage(tx, q, "Failed to create schema '${request.schema.fqn()}' because of a database error.")).withCause(e)
        } catch (e: Throwable) {
            Status.UNKNOWN.withDescription(formatMessage(tx, q, "Failed to create schema '${request.schema.fqn()}' because of an unexpected error.")).withCause(e)
        }
    }

    /**
     * gRPC endpoint for dropping a [org.vitrivr.cottontail.database.schema.DefaultSchema]
     */
    override fun dropSchema(request: CottontailGrpc.DropSchemaMessage, responseObserver: StreamObserver<CottontailGrpc.QueryResponseMessage>) = this.withTransactionContext(request.txId, responseObserver) { tx, q ->
        /* Obtain transaction or create new one. */
        val schemaName = request.schema.fqn()
        try {
            /* Execution operation. */
            tx.execute(SpoolerSinkOperator(DropSchemaOperator(this.catalogue, schemaName), q, 0, responseObserver))
            Status.OK.withDescription(formatMessage(tx, q, "Schema '$schemaName' dropped successfully!"))
        } catch (e: DatabaseException.SchemaDoesNotExistException) {
            Status.NOT_FOUND.withDescription(formatMessage(tx, q, "Failed to drop schema '${request.schema.fqn()}': Schema does not exist."))
        } catch (e: TransactionException.DeadlockException) {
            Status.ABORTED.withDescription(formatMessage(tx, q, "Failed to drop schema'${request.schema.fqn()}' because of a deadlock with another transaction."))
        } catch (e: ExecutionException) {
            Status.INTERNAL.withDescription(formatMessage(tx, q, "Failed to drop schema '${request.schema.fqn()}' because of a database error.")).withCause(e)
        } catch (e: Throwable) {
            Status.UNKNOWN.withDescription(formatMessage(tx, q, "Failed to drop schema '${request.schema.fqn()}' because of an unexpected error.")).withCause(e)
        }
    }

    /**
     * gRPC endpoint for requesting details about a specific [org.vitrivr.cottontail.database.entity.DefaultEntity].
     */
    override fun entityDetails(request: CottontailGrpc.EntityDetailsMessage, responseObserver: StreamObserver<CottontailGrpc.QueryResponseMessage>) = this.withTransactionContext(request.txId, responseObserver) { tx, q ->
        /* Obtain transaction or create new one. */
        val entityName = request.entity.fqn()
        val queryId = UUID.randomUUID().toString()

        try {
            /* Execution operation. */
            val op = SpoolerSinkOperator(EntityDetailsOperator(this.catalogue, entityName), queryId, 0, responseObserver)
            tx.execute(op)
            Status.OK
        } catch (e: DatabaseException.SchemaDoesNotExistException) {
            Status.NOT_FOUND.withDescription(formatMessage(tx, q, "Failed to fetch entity information for '${request.entity.fqn()}': Schema does not exist."))
        } catch (e: DatabaseException.EntityDoesNotExistException) {
            Status.NOT_FOUND.withDescription(formatMessage(tx, q, "Failed to fetch entity information for '${request.entity.fqn()}': Entity does not exist."))
        } catch (e: TransactionException.DeadlockException) {
            Status.ABORTED.withDescription(formatMessage(tx, q, "Failed to fetch entity information for '${request.entity.fqn()}' because of a deadlock with another transaction."))
        } catch (e: ExecutionException) {
            Status.INTERNAL.withDescription(formatMessage(tx, q, "Failed to fetch entity information '${request.entity.fqn()}' because of a database error.")).withCause(e)
        } catch (e: Throwable) {
            Status.UNKNOWN.withDescription(formatMessage(tx, q, "Failed to fetch entity information '${request.entity.fqn()}' because of an unexpected error.")).withCause(e)
        }
    }

    /**
     * gRPC endpoint for creating a new [org.vitrivr.cottontail.database.entity.DefaultEntity]
     */
    override fun createEntity(request: CottontailGrpc.CreateEntityMessage, responseObserver: StreamObserver<CottontailGrpc.QueryResponseMessage>) = this.withTransactionContext(request.txId, responseObserver) { tx, q ->
        /* Obtain transaction or create new one. */
        val entityName = request.definition.entity.fqn()

        try {
            val columns = request.definition.columnsList.map {
                val type = Type.forName(it.type.name, it.length)
                val name = entityName.column(it.name)
                ColumnDef(name, type, it.nullable) to ColumnEngine.valueOf(it.engine.toString())
            }.toTypedArray()

            /* Execution operation. */
            val op = SpoolerSinkOperator(CreateEntityOperator(this.catalogue, entityName, columns), q, 0, responseObserver)
            tx.execute(op)

            /* Finalize invocation. */
            Status.OK.withDescription(formatMessage(tx, q, "Schema '$entityName' created successfully!"))
        } catch (e: DatabaseException.SchemaDoesNotExistException) {
            Status.NOT_FOUND.withDescription(formatMessage(tx, q, "Failed to create entity '${request.definition.entity.fqn()}': Schema does not exist."))
        } catch (e: DatabaseException.EntityAlreadyExistsException) {
            Status.ALREADY_EXISTS.withDescription(formatMessage(tx, q, "Failed to create entity '${request.definition.entity.fqn()}': Entity with identical name already exists."))
        } catch (e: TransactionException.DeadlockException) {
            Status.ABORTED.withDescription(formatMessage(tx, q, "Failed to create entity '${request.definition.entity.fqn()}' because of a deadlock with another transaction."))
        } catch (e: ExecutionException) {
            Status.INTERNAL.withDescription(formatMessage(tx, q, "Failed to create entity '${request.definition.entity.fqn()}' because of a database error.")).withCause(e)
        } catch (e: Throwable) {
            Status.UNKNOWN.withDescription(formatMessage(tx, q, "Failed to create entity '${request.definition.entity.fqn()}' because of an unexpected error.")).withCause(e)
        }
    }

    /**
     * gRPC endpoint for dropping a specific [org.vitrivr.cottontail.database.entity.DefaultEntity].
     */
    override fun dropEntity(request: CottontailGrpc.DropEntityMessage, responseObserver: StreamObserver<CottontailGrpc.QueryResponseMessage>) = this.withTransactionContext(request.txId, responseObserver) { tx, q ->
        val entityName = request.entity.fqn()
        try {
            /* Execution operation. */
            val op = SpoolerSinkOperator(DropEntityOperator(this.catalogue, entityName), q, 0, responseObserver)
            tx.execute(op)

            /* Finalize invocation. */
            Status.OK.withDescription(formatMessage(tx, q, "Entity '$entityName' dropped successfully!"))
        } catch (e: DatabaseException.SchemaDoesNotExistException) {
            Status.NOT_FOUND.withDescription(formatMessage(tx, q, "Failed to drop entity '${request.entity.fqn()}': Schema does not exist."))
        } catch (e: DatabaseException.EntityDoesNotExistException) {
            Status.NOT_FOUND.withDescription(formatMessage(tx, q, "Failed to drop entity '${request.entity.fqn()}': Entity does not exist."))
        } catch (e: TransactionException.DeadlockException) {
            Status.ABORTED.withDescription(formatMessage(tx, q, "Failed to drop entity '${request.entity.fqn()}' because of a deadlock with another transaction."))
        } catch (e: ExecutionException) {
            Status.INTERNAL.withDescription(formatMessage(tx, q, "Failed to drop entity '${request.entity.fqn()}' because of a database error.")).withCause(e)
        } catch (e: Throwable) {
            Status.UNKNOWN.withDescription(formatMessage(tx, q, "Failed to drop entity '${request.entity.fqn()}' because of an unexpected error.")).withCause(e)
        }
    }

    /**
     * gRPC endpoint for truncating a specific [org.vitrivr.cottontail.database.entity.DefaultEntity].
     */
    override fun truncateEntity(request: CottontailGrpc.TruncateEntityMessage, responseObserver: StreamObserver<CottontailGrpc.QueryResponseMessage>) = this.withTransactionContext(request.txId, responseObserver) { tx, q ->
        val entityName = request.entity.fqn()
        try {
            /* Execution operation. */
            val op = SpoolerSinkOperator(TruncateEntityOperator(this.catalogue, entityName), q, 0, responseObserver)
            tx.execute(op)

            /* Finalize invocation. */
            Status.OK.withDescription(formatMessage(tx, q, "Entity '$entityName' truncated successfully!"))
        } catch (e: DatabaseException.SchemaDoesNotExistException) {
            Status.NOT_FOUND.withDescription(formatMessage(tx, q, "Failed to truncate entity '${request.entity.fqn()}': Schema does not exist."))
        } catch (e: DatabaseException.EntityDoesNotExistException) {
            Status.NOT_FOUND.withDescription(formatMessage(tx, q, "Failed to truncate entity '${request.entity.fqn()}': Entity does not exist."))
        } catch (e: TransactionException.DeadlockException) {
            Status.ABORTED.withDescription(formatMessage(tx, q, "Failed to truncate entity '${request.entity.fqn()}' because of a deadlock with another transaction."))
        } catch (e: ExecutionException) {
            Status.INTERNAL.withDescription(formatMessage(tx, q, "Failed to truncate entity '${request.entity.fqn()}' because of a database error.")).withCause(e)
        } catch (e: Throwable) {
            Status.UNKNOWN.withDescription(formatMessage(tx, q, "Failed to truncate entity '${request.entity.fqn()}' because of an unexpected error.")).withCause(e)
        }
    }

    /**
     * gRPC endpoint for optimizing a particular entity. Currently just rebuilds all the indexes.
     */
<<<<<<< HEAD
    override fun optimizeEntity(request: CottontailGrpc.OptimizeEntityMessage, responseObserver: StreamObserver<CottontailGrpc.QueryResponseMessage>) = try {
        this.withTransactionContext(request.txId) { tx, q ->
            try {
                val entityName = request.entity.fqn()
                LOGGER.info("Optimizing entity '$entityName'...")

                /* Execution operation. */
                val op = SpoolerSinkOperator(
                    OptimizeEntityOperator(this.catalogue, entityName),
                    q,
                    0,
                    responseObserver
                )
                tx.execute(op)

                /* Finalize invocation. */
                responseObserver.onCompleted()
                LOGGER.info("Entity '$entityName' optimized successfully!")
            } catch (e: DatabaseException.SchemaDoesNotExistException) {
                val message = formatMessage(tx, q, "Failed to optimize entity '${request.entity.fqn()}': Schema does not exist.")
                LOGGER.info(message)
                responseObserver.onError(Status.NOT_FOUND.withDescription(message).asException())
            } catch (e: DatabaseException.EntityDoesNotExistException) {
                val message = formatMessage(tx, q, "Failed to optimize entity '${request.entity.fqn()}': Entity does not exist.")
                LOGGER.info(message)
                responseObserver.onError(Status.NOT_FOUND.withDescription(message).asException())
            } catch (e: TransactionException.DeadlockException) {
                val message = formatMessage(tx, q, "Failed to optimize entity '${request.entity.fqn()}': Deadlock with another transaction.")
                LOGGER.info(message)
                responseObserver.onError(Status.ABORTED.withDescription(message).asException())
            } catch (e: DatabaseException) {
                val message = formatMessage(tx, q, "Failed to truncate entity '${request.entity.fqn()}' because of a database error.")
                LOGGER.error(message, e)
                responseObserver.onError(Status.INTERNAL.withDescription(message).asException())
            } catch (e: Throwable) {
                val message = formatMessage(tx, q, "Failed to truncate entity '${request.entity.fqn()}' because of an unknown error.")
                LOGGER.error(message, e)
                responseObserver.onError(Status.UNKNOWN.withDescription(message).withCause(e).asException())
            }
=======
    override fun optimizeEntity(request: CottontailGrpc.OptimizeEntityMessage, responseObserver: StreamObserver<CottontailGrpc.QueryResponseMessage>) = this.withTransactionContext(request.txId, responseObserver) { tx, q ->
        val entityName = request.entity.fqn()
        try {
            /* Execution operation. */
            val op = SpoolerSinkOperator(OptimizeEntityOperator(this.catalogue, entityName), q, 0, responseObserver)
            tx.execute(op)

            /* Finalize invocation. */
            Status.OK.withDescription(formatMessage(tx, q, "Entity '$entityName' optimized successfully!"))
        } catch (e: DatabaseException.SchemaDoesNotExistException) {
            Status.NOT_FOUND.withDescription(formatMessage(tx, q, "Failed to optimize entity '${request.entity.fqn()}': Schema does not exist."))
        } catch (e: DatabaseException.EntityDoesNotExistException) {
            Status.NOT_FOUND.withDescription(formatMessage(tx, q, "Failed to optimize entity '${request.entity.fqn()}': Entity does not exist."))
        } catch (e: TransactionException.DeadlockException) {
            Status.ABORTED.withDescription(formatMessage(tx, q, "Failed to optimize entity '${request.entity.fqn()}' because of a deadlock with another transaction."))
        } catch (e: ExecutionException) {
            Status.INTERNAL.withDescription(formatMessage(tx, q, "Failed to truncate entity '${request.entity.fqn()}' because of a database error.")).withCause(e)
        } catch (e: Throwable) {
            Status.UNKNOWN.withDescription(formatMessage(tx, q, "Failed to truncate entity '${request.entity.fqn()}' because of an unexpected error.")).withCause(e)
>>>>>>> 8cba7f2a
        }
    }

    /**
     * gRPC endpoint listing the available [org.vitrivr.cottontail.database.entity.DefaultEntity]s for the provided [org.vitrivr.cottontail.database.schema.DefaultSchema].
     */
    override fun listEntities(request: CottontailGrpc.ListEntityMessage, responseObserver: StreamObserver<CottontailGrpc.QueryResponseMessage>) = this.withTransactionContext(request.txId, responseObserver) { tx, q ->
        /* Extract schema name. */
        val schemaName = if (request.hasSchema()) {
            request.schema.fqn()
        } else {
            null
        }

        try {
            /* Execution operation. */
            val op = SpoolerSinkOperator(HeapSortOperator(ListEntityOperator(this.catalogue, schemaName), arrayOf(Pair(ListSchemaOperator.COLUMNS[0], SortOrder.ASCENDING)), 100), q, 0, responseObserver)
            tx.execute(op)

            /* Finalize invocation. */
            Status.OK
        } catch (e: DatabaseException.SchemaDoesNotExistException) {
            Status.NOT_FOUND.withDescription(formatMessage(tx, q, "Failed to list entities for schema '${request.schema.fqn()}': Schema does not exist."))
        } catch (e: TransactionException.DeadlockException) {
            Status.ABORTED.withDescription(formatMessage(tx, q, "Failed to list entities for schema '${request.schema.fqn()}' because of a deadlock with another transaction."))
        } catch (e: ExecutionException) {
            Status.INTERNAL.withDescription(formatMessage(tx, q, "Failed to list entities for schema '${request.schema.fqn()}' because of a database error.")).withCause(e)
        } catch (e: Throwable) {
            Status.UNKNOWN.withDescription(formatMessage(tx, q, "Failed to list entities for schema '${request.schema.fqn()}' because of an unexpected error.")).withCause(e)
        }
    }

    /**
     * gRPC endpoint for creating a particular [org.vitrivr.cottontail.database.index.AbstractIndex]
     */
    override fun createIndex(request: CottontailGrpc.CreateIndexMessage, responseObserver: StreamObserver<CottontailGrpc.QueryResponseMessage>) = this.withTransactionContext(request.txId, responseObserver) { tx, q ->
        try {
            /* Parses the CreateIndexMessage message. */
            val indexName = request.definition.name.fqn()
            val columns = request.definition.columnsList.map {
                indexName.entity().column(it.name)
            }
            val indexType = IndexType.valueOf(request.definition.type.toString())
            val params = request.definition.paramsMap

            /* Execution operation. */
            val createOp = SpoolerSinkOperator(CreateIndexOperator(this.catalogue, indexName, indexType, columns, params, request.rebuild), q, 0, responseObserver)
            tx.execute(createOp)

            /* Finalize invocation. */
            Status.OK.withDescription(formatMessage(tx, q, "Index '$indexName' created successfully!"))
        } catch (e: DatabaseException.SchemaDoesNotExistException) {
            Status.NOT_FOUND.withDescription(formatMessage(tx, q, "Failed to create index '${request.definition.name.fqn()}': Schema does not exist."))
        } catch (e: DatabaseException.EntityDoesNotExistException) {
            Status.NOT_FOUND.withDescription(formatMessage(tx, q, "Failed to create index '${request.definition.name.fqn()}': Entity does not exist."))
        } catch (e: DatabaseException.ColumnDoesNotExistException) {
            Status.NOT_FOUND.withDescription(formatMessage(tx, q, "Failed to create index '${request.definition.name.fqn()}': Column does not exist."))
        } catch (e: DatabaseException.IndexAlreadyExistsException) {
            Status.ALREADY_EXISTS.withDescription(formatMessage(tx, q, "Failed to create index '${request.definition.name.fqn()}': Index with identical name does already exist."))
        } catch (e: TransactionException.DeadlockException) {
            Status.ABORTED.withDescription(formatMessage(tx, q, "Failed to list entities for schema '${request.definition.name.fqn()}' because of a deadlock with another transaction."))
        } catch (e: ExecutionException) {
            Status.INTERNAL.withDescription(formatMessage(tx, q, "Failed to create index '${request.definition.name.fqn()}' because of a database error.")).withCause(e)
        } catch (e: Throwable) {
            Status.UNKNOWN.withDescription(formatMessage(tx, q, "Failed to create index '${request.definition.name.fqn()}' because of an unexpected error.")).withCause(e)
        }
    }

    /**
     * gRPC endpoint for dropping a particular [org.vitrivr.cottontail.database.index.AbstractIndex]
     */
    override fun dropIndex(request: CottontailGrpc.DropIndexMessage, responseObserver: StreamObserver<CottontailGrpc.QueryResponseMessage>) = this.withTransactionContext(request.txId, responseObserver) { tx, q ->
        try {
            /* Parses the DropIndexMessage message. */
            val indexName = request.index.fqn()

            /* Execution operation. */
            val op = SpoolerSinkOperator(DropIndexOperator(this.catalogue, indexName), q, 0, responseObserver)
            tx.execute(op)

            /* Notify caller of success. */
            Status.OK.withDescription(formatMessage(tx, q, "Index '$indexName' dropped successfully!"))
        } catch (e: DatabaseException.SchemaDoesNotExistException) {
            Status.NOT_FOUND.withDescription(formatMessage(tx, q, "Failed to drop index '${request.index.fqn()}': Schema does not exist."))
        } catch (e: DatabaseException.EntityDoesNotExistException) {
            Status.NOT_FOUND.withDescription(formatMessage(tx, q, "Failed to drop index '${request.index.fqn()}': Entity does not exist."))
        } catch (e: DatabaseException.IndexDoesNotExistException) {
            Status.NOT_FOUND.withDescription(formatMessage(tx, q, "Failed to drop index '${request.index.fqn()}': Index does not exist."))
        } catch (e: TransactionException.DeadlockException) {
            Status.ABORTED.withDescription(formatMessage(tx, q, "Failed to list entities for schema '${request.index.fqn()}' because of a deadlock with another transaction."))
        } catch (e: ExecutionException) {
            Status.INTERNAL.withDescription(formatMessage(tx, q, "Failed to drop index '${request.index.fqn()}' because of a database error.")).withCause(e)
        } catch (e: Throwable) {
            Status.UNKNOWN.withDescription(formatMessage(tx, q, "Failed to drop index '${request.index.fqn()}' because of an unexpected error.")).withCause(e)
        }
    }

    /**
     * gRPC endpoint for rebuilding a particular [org.vitrivr.cottontail.database.index.AbstractIndex]
     */
    override fun rebuildIndex(request: CottontailGrpc.RebuildIndexMessage, responseObserver: StreamObserver<CottontailGrpc.QueryResponseMessage>) = this.withTransactionContext(request.txId, responseObserver) { tx, q ->
        try {
            /* Parses the RebuildIndexMessage message. */
            val indexName = request.index.fqn()

            /* Execution operation. */
            val op = SpoolerSinkOperator(RebuildIndexOperator(this.catalogue, indexName), q, 0, responseObserver)
            tx.execute(op)

            /* Notify caller of success. */
            responseObserver.onCompleted()
            Status.OK.withDescription(formatMessage(tx, q, "Index '$indexName' rebuilt successfully!"))
        } catch (e: DatabaseException.SchemaDoesNotExistException) {
            Status.NOT_FOUND.withDescription(formatMessage(tx, q, "Failed to rebuild index '${request.index.fqn()}': Schema does not exist."))
        } catch (e: DatabaseException.EntityDoesNotExistException) {
            Status.NOT_FOUND.withDescription(formatMessage(tx, q, "Failed to rebuild index '${request.index.fqn()}': Entity does not exist."))
        } catch (e: DatabaseException.IndexDoesNotExistException) {
            Status.NOT_FOUND.withDescription(formatMessage(tx, q, "Failed to rebuild index '${request.index.fqn()}': Index does not exist."))
        } catch (e: TransactionException.DeadlockException) {
            Status.ABORTED.withDescription(formatMessage(tx, q, "Failed to list entities for schema '${request.index.fqn()}' because of a deadlock with another transaction."))
        } catch (e: DatabaseException) {
            Status.INTERNAL.withDescription(formatMessage(tx, q, "Failed to rebuild index '${request.index.fqn()}' because of a database error.")).withCause(e)
        } catch (e: Throwable) {
            Status.UNKNOWN.withDescription(formatMessage(tx, q, "Failed to rebuild index '${request.index.fqn()}' because of an unexpected error.")).withCause(e)
        }
    }
}<|MERGE_RESOLUTION|>--- conflicted
+++ resolved
@@ -203,47 +203,6 @@
     /**
      * gRPC endpoint for optimizing a particular entity. Currently just rebuilds all the indexes.
      */
-<<<<<<< HEAD
-    override fun optimizeEntity(request: CottontailGrpc.OptimizeEntityMessage, responseObserver: StreamObserver<CottontailGrpc.QueryResponseMessage>) = try {
-        this.withTransactionContext(request.txId) { tx, q ->
-            try {
-                val entityName = request.entity.fqn()
-                LOGGER.info("Optimizing entity '$entityName'...")
-
-                /* Execution operation. */
-                val op = SpoolerSinkOperator(
-                    OptimizeEntityOperator(this.catalogue, entityName),
-                    q,
-                    0,
-                    responseObserver
-                )
-                tx.execute(op)
-
-                /* Finalize invocation. */
-                responseObserver.onCompleted()
-                LOGGER.info("Entity '$entityName' optimized successfully!")
-            } catch (e: DatabaseException.SchemaDoesNotExistException) {
-                val message = formatMessage(tx, q, "Failed to optimize entity '${request.entity.fqn()}': Schema does not exist.")
-                LOGGER.info(message)
-                responseObserver.onError(Status.NOT_FOUND.withDescription(message).asException())
-            } catch (e: DatabaseException.EntityDoesNotExistException) {
-                val message = formatMessage(tx, q, "Failed to optimize entity '${request.entity.fqn()}': Entity does not exist.")
-                LOGGER.info(message)
-                responseObserver.onError(Status.NOT_FOUND.withDescription(message).asException())
-            } catch (e: TransactionException.DeadlockException) {
-                val message = formatMessage(tx, q, "Failed to optimize entity '${request.entity.fqn()}': Deadlock with another transaction.")
-                LOGGER.info(message)
-                responseObserver.onError(Status.ABORTED.withDescription(message).asException())
-            } catch (e: DatabaseException) {
-                val message = formatMessage(tx, q, "Failed to truncate entity '${request.entity.fqn()}' because of a database error.")
-                LOGGER.error(message, e)
-                responseObserver.onError(Status.INTERNAL.withDescription(message).asException())
-            } catch (e: Throwable) {
-                val message = formatMessage(tx, q, "Failed to truncate entity '${request.entity.fqn()}' because of an unknown error.")
-                LOGGER.error(message, e)
-                responseObserver.onError(Status.UNKNOWN.withDescription(message).withCause(e).asException())
-            }
-=======
     override fun optimizeEntity(request: CottontailGrpc.OptimizeEntityMessage, responseObserver: StreamObserver<CottontailGrpc.QueryResponseMessage>) = this.withTransactionContext(request.txId, responseObserver) { tx, q ->
         val entityName = request.entity.fqn()
         try {
@@ -263,7 +222,6 @@
             Status.INTERNAL.withDescription(formatMessage(tx, q, "Failed to truncate entity '${request.entity.fqn()}' because of a database error.")).withCause(e)
         } catch (e: Throwable) {
             Status.UNKNOWN.withDescription(formatMessage(tx, q, "Failed to truncate entity '${request.entity.fqn()}' because of an unexpected error.")).withCause(e)
->>>>>>> 8cba7f2a
         }
     }
 
