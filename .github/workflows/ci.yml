--- conflicted
+++ resolved
@@ -14,36 +14,23 @@
         os: [ ubuntu-latest, windows-latest ]
     steps:
       - uses: actions/checkout@v2
-<<<<<<< HEAD
-      with:
-        submodules: true
-      - name: set up JDK 11
-        uses: actions/setup-java@v1
-        with:
-          java-version: 11.0.6
-=======
         with:
           submodules: true
       - name: set up JDK 11
         uses: actions/setup-java@v1
         with:
           java-version: 11.0.10
->>>>>>> 0ab5a5c8
       - name: Cache Gradle packages
         uses: actions/cache@v1
         with:
           path: ~/.gradle/caches
           key: ${{ runner.os }}-gradle-${{ hashFiles('**/*.gradle') }}
           restore-keys: ${{ runner.os }}-gradle
-<<<<<<< HEAD
-      - name: Test with gradle
-=======
       - name: Test with gradle ubuntu
         if: matrix.os == 'ubuntu-latest'
         run: ./gradlew test --info
       - name: Test with gradle windows
         if: matrix.os == 'windows-latest'
->>>>>>> 0ab5a5c8
         run: ./gradlew test --info
       - name: ShadowJar
         run: ./gradlew shadowJar