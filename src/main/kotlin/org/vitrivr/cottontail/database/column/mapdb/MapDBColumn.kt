--- conflicted
+++ resolved
@@ -1,21 +1,22 @@
 package org.vitrivr.cottontail.database.column.mapdb
 
-import org.mapdb.*
+import org.mapdb.CottontailStoreWAL
+import org.mapdb.DBException
+import org.mapdb.Serializer
+import org.mapdb.Store
 import org.vitrivr.cottontail.config.MapDBConfig
 import org.vitrivr.cottontail.database.column.*
 import org.vitrivr.cottontail.database.entity.DefaultEntity
 import org.vitrivr.cottontail.database.entity.Entity
 import org.vitrivr.cottontail.database.general.*
 import org.vitrivr.cottontail.execution.TransactionContext
-
-import org.vitrivr.cottontail.model.basics.*
+import org.vitrivr.cottontail.model.basics.Name
+import org.vitrivr.cottontail.model.basics.TupleId
 import org.vitrivr.cottontail.model.exceptions.DatabaseException
 import org.vitrivr.cottontail.model.exceptions.TxException
 import org.vitrivr.cottontail.model.values.types.Value
-
 import java.nio.file.Files
 import java.nio.file.Path
-import java.util.*
 import java.util.concurrent.locks.StampedLock
 
 /**
@@ -33,10 +34,6 @@
      * Companion object with some important constants.
      */
     companion object {
-<<<<<<< HEAD
-
-=======
->>>>>>> 0ab5a5c8
         /**
          * The shift between Cottontail DB's [TupleId] and the record ID used by MapDB.
          *
@@ -45,10 +42,7 @@
          */
         private const val RECORD_ID_TUPLE_ID_SHIFT = 2L
 
-<<<<<<< HEAD
-=======
-
->>>>>>> 0ab5a5c8
+
         /** Record ID of the [ColumnHeader]. */
         private const val HEADER_RECORD_ID: Long = 1L
 
@@ -96,9 +90,9 @@
     override val engine: ColumnEngine
         get() = ColumnEngine.MAPDB
 
-    /** The maximum tuple ID used by this [Column]. It's the maximum record ID minus the [RECORD_ID_TUPLE_ID_SHIFT]. */
+    /** The maximum tuple ID used by this [Column]. */
     override val maxTupleId: Long
-        get() = this.store.maxRecid - RECORD_ID_TUPLE_ID_SHIFT
+        get() = this.store.maxRecid
 
     /** Status indicating whether this [MapDBColumn] is open or closed. */
     override val closed: Boolean
@@ -209,19 +203,12 @@
          * @param range The [LongRange] that should be scanned.
          * @return [Iterator]
          */
-<<<<<<< HEAD
-        override fun scan(range: LongRange) = object : Iterator<TupleId> {
-            private val wrapped = this@MapDBColumn.store.RecordIdIterator((range.first + RECORD_ID_TUPLE_ID_SHIFT)..(range.last + RECORD_ID_TUPLE_ID_SHIFT))
-            override fun hasNext(): Boolean = this.wrapped.hasNext()
-            override fun next(): TupleId = this.wrapped.next() - RECORD_ID_TUPLE_ID_SHIFT
-=======
         override fun scan(range: LongRange) = this@Tx.withReadLock {
             object : Iterator<TupleId> {
                 private val wrapped = this@MapDBColumn.store.RecordIdIterator((range.first + RECORD_ID_TUPLE_ID_SHIFT)..(range.last + RECORD_ID_TUPLE_ID_SHIFT))
                 override fun hasNext(): Boolean = this.wrapped.hasNext()
                 override fun next(): TupleId = this.wrapped.next() - RECORD_ID_TUPLE_ID_SHIFT
             }
->>>>>>> 0ab5a5c8
         }
 
         /**
