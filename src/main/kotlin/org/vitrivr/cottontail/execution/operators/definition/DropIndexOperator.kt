package org.vitrivr.cottontail.execution.operators.definition

import kotlinx.coroutines.flow.Flow
import kotlinx.coroutines.flow.flow
import org.vitrivr.cottontail.database.catalogue.Catalogue
import org.vitrivr.cottontail.database.catalogue.CatalogueTx
import org.vitrivr.cottontail.database.entity.EntityTx
import org.vitrivr.cottontail.database.schema.SchemaTx
import org.vitrivr.cottontail.execution.TransactionContext
import org.vitrivr.cottontail.execution.operators.basics.Operator
import org.vitrivr.cottontail.model.basics.Name
import org.vitrivr.cottontail.model.basics.Record
import kotlin.time.ExperimentalTime
import kotlin.time.measureTimedValue

/**
 * An [Operator.SourceOperator] used during query execution. Drops an [Index]
 *
 * @author Ralph Gasser
 * @version 1.0.0
 */
@ExperimentalTime
<<<<<<< HEAD
class DropIndexOperator(val catalogue: Catalogue, val name: Name.IndexName) : AbstractDataDefinitionOperator(name, "DOP INDEX") {
=======
class DropIndexOperator(val catalogue: Catalogue, val name: Name.IndexName) :
    AbstractDataDefinitionOperator(name, "DROP INDEX") {
>>>>>>> 83ea7f35
    override fun toFlow(context: TransactionContext): Flow<Record> {
        val catTxn = context.getTx(this.catalogue) as CatalogueTx
        val schemaTxn = context.getTx(catTxn.schemaForName(this.name.schema())) as SchemaTx
        val entityTxn = context.getTx(schemaTxn.entityForName(this.name.entity())) as EntityTx
        return flow {
            val timedTupleId = measureTimedValue {
                entityTxn.dropIndex(this@DropIndexOperator.name)
            }
            emit(this@DropIndexOperator.statusRecord(timedTupleId.duration))
        }
    }
}<|MERGE_RESOLUTION|>--- conflicted
+++ resolved
@@ -20,12 +20,8 @@
  * @version 1.0.0
  */
 @ExperimentalTime
-<<<<<<< HEAD
-class DropIndexOperator(val catalogue: Catalogue, val name: Name.IndexName) : AbstractDataDefinitionOperator(name, "DOP INDEX") {
-=======
 class DropIndexOperator(val catalogue: Catalogue, val name: Name.IndexName) :
     AbstractDataDefinitionOperator(name, "DROP INDEX") {
->>>>>>> 83ea7f35
     override fun toFlow(context: TransactionContext): Flow<Record> {
         val catTxn = context.getTx(this.catalogue) as CatalogueTx
         val schemaTxn = context.getTx(catTxn.schemaForName(this.name.schema())) as SchemaTx
