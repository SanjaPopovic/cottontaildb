package org.vitrivr.cottontail.execution.operators.projection

import kotlinx.coroutines.flow.Flow
import kotlinx.coroutines.flow.map
import org.vitrivr.cottontail.database.column.ColumnDef
import org.vitrivr.cottontail.execution.TransactionContext
import org.vitrivr.cottontail.execution.operators.basics.Operator
import org.vitrivr.cottontail.model.basics.Name
import org.vitrivr.cottontail.model.basics.Record
import org.vitrivr.cottontail.model.recordset.StandaloneRecord

/**
 * An [Operator.PipelineOperator] used during query execution. It generates new [Record]s for
 * each incoming [Record] and removes / renames field according to the [fields] definition provided.
 *
 * Only produces a single [Record].
 *
 * @author Ralph Gasser
 * @version 1.2.0
 */
class SelectProjectionOperator(
    parent: Operator,
<<<<<<< HEAD
    fields: List<Pair<ColumnDef<*>, Name.ColumnName?>>
) : Operator.PipelineOperator(parent) {

    /** True if names should be flattened, i.e., prefixes should be removed. */
    private val flattenNames =
        fields.all { it.first.name.schema() == fields.first().first.name.schema() }
=======
    fields: List<Pair<Name.ColumnName, Name.ColumnName?>>
) : Operator.PipelineOperator(parent) {

    /** True if names should be flattened, i.e., prefixes should be removed. */
    private val flattenNames = fields.all { it.first.schema() == fields.first().first.schema() }
>>>>>>> b6c0e44c

    /** Columns produced by [SelectProjectionOperator]. */
    override val columns: Array<ColumnDef<*>> = this.parent.columns.mapNotNull { c ->
        val match = fields.find { f -> f.first.matches(c.name) }
        if (match != null) {
            val alias = match.second
            when {
                alias != null -> c.copy(name = alias)
                this.flattenNames -> c.copy(name = Name.ColumnName(c.name.simple))
                else -> c
            }
        } else {
            null
        }
    }.toTypedArray()


    /** Parent [ColumnDef] to access and aggregate. */
    private val parentColumns = this.parent.columns.filter { c ->
        fields.any { f -> f.first.matches(c.name) }
    }

    /** [SelectProjectionOperator] does not act as a pipeline breaker. */
    override val breaker: Boolean = false

    /**
     * Converts this [SelectProjectionOperator] to a [Flow] and returns it.
     *
     * @param context The [TransactionContext] used for execution
     * @return [Flow] representing this [SelectProjectionOperator]
     */
    override fun toFlow(context: TransactionContext): Flow<Record> {
        return this.parent.toFlow(context).map { r ->
            StandaloneRecord(
                r.tupleId,
                this.columns,
                this.parentColumns.map { r[it] }.toTypedArray()
            )
        }
    }
}<|MERGE_RESOLUTION|>--- conflicted
+++ resolved
@@ -20,20 +20,11 @@
  */
 class SelectProjectionOperator(
     parent: Operator,
-<<<<<<< HEAD
-    fields: List<Pair<ColumnDef<*>, Name.ColumnName?>>
-) : Operator.PipelineOperator(parent) {
-
-    /** True if names should be flattened, i.e., prefixes should be removed. */
-    private val flattenNames =
-        fields.all { it.first.name.schema() == fields.first().first.name.schema() }
-=======
     fields: List<Pair<Name.ColumnName, Name.ColumnName?>>
 ) : Operator.PipelineOperator(parent) {
 
     /** True if names should be flattened, i.e., prefixes should be removed. */
     private val flattenNames = fields.all { it.first.schema() == fields.first().first.schema() }
->>>>>>> b6c0e44c
 
     /** Columns produced by [SelectProjectionOperator]. */
     override val columns: Array<ColumnDef<*>> = this.parent.columns.mapNotNull { c ->
@@ -67,11 +58,7 @@
      */
     override fun toFlow(context: TransactionContext): Flow<Record> {
         return this.parent.toFlow(context).map { r ->
-            StandaloneRecord(
-                r.tupleId,
-                this.columns,
-                this.parentColumns.map { r[it] }.toTypedArray()
-            )
+            StandaloneRecord(r.tupleId, this.columns, this.parentColumns.map { r[it] }.toTypedArray())
         }
     }
 }