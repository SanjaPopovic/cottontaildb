--- conflicted
+++ resolved
@@ -6,11 +6,7 @@
 import org.mapdb.volume.FileChannelVol
 import org.mapdb.volume.MappedFileVol
 import org.mapdb.volume.VolumeFactory
-<<<<<<< HEAD
-import org.vitrivr.cottontail.utilities.math.BitUtil
-=======
 import java.nio.file.Files
->>>>>>> 0ab5a5c8
 import java.nio.file.Path
 
 @Serializable
@@ -36,10 +32,10 @@
      * @return [CottontailStoreWAL] instance.
      */
     fun store(path: Path): CottontailStoreWAL = CottontailStoreWAL.make(
-            file = path.toString(),
-            volumeFactory = this.volumeFactory,
-            allocateIncrement = 1L shl this.pageShift,
-            fileLockWait = this.lockTimeout
+        file = path.toString(),
+        volumeFactory = this.volumeFactory,
+        allocateIncrement = 1L shl this.pageShift,
+        fileLockWait = this.lockTimeout
     )
 
     /**
@@ -49,24 +45,7 @@
      * @return The resulting [DB].
      */
     fun db(path: Path): DB {
-<<<<<<< HEAD
-        val maker = DBMaker
-                .fileDB(path.toFile())
-                .transactionEnable()
-                .concurrencyScale(BitUtil.nextPowerOfTwo(Runtime.getRuntime().availableProcessors()))
-                .allocateIncrement(1L shl this.pageShift)
-        if (this.enableMmap) {
-            maker.fileMmapEnableIfSupported()
-            if (this.forceUnmap) {
-                maker.cleanerHackEnable()
-            }
-        } else {
-            maker.fileChannelEnable()
-        }
-        return maker.make()
-=======
         val exists = Files.exists(path)
         return DB(store = this.store(path), storeOpened = exists, isThreadSafe = true)
->>>>>>> 0ab5a5c8
     }
 }