--- conflicted
+++ resolved
@@ -81,23 +81,6 @@
         val entityTx = txn.getTx(this.entity!!) as EntityTx
         val context = BindingContext<Value>()
         for (entry in this.list.entries) {
-<<<<<<< HEAD
-            val predicate = AtomicBooleanPredicate(
-                this.columns[0] as ColumnDef<StringValue>,
-                ComparisonOperator.EQUAL,
-                false,
-                listOf(entry.key)
-            )
-            indexTx.filter(predicate).use {
-                it.forEach { r ->
-                    val rec = entityTx.read(r.tupleId, this.columns)
-                    assertEquals(entry.key, rec[this.columns[0]])
-                    assertArrayEquals(
-                        entry.value.data,
-                        (rec[this.columns[1]] as FloatVectorValue).data
-                    )
-                }
-=======
             val predicate = BooleanPredicate.Atomic.Literal(
                 this.columns[0] as ColumnDef<StringValue>,
                 ComparisonOperator.Binary.Equal(context.bind(entry.key)),
@@ -110,7 +93,6 @@
                     entry.value.data,
                     (rec[this.columns[1]] as FloatVectorValue).data
                 )
->>>>>>> b6c0e44c
             }
         }
         txn.commit()
@@ -124,18 +106,6 @@
         val txn = this.manager.Transaction(TransactionType.SYSTEM)
         val indexTx = txn.getTx(this.index!!) as IndexTx
         var count = 0
-<<<<<<< HEAD
-        indexTx.filter(
-            AtomicBooleanPredicate(
-                this.columns[0] as ColumnDef<StringValue>,
-                ComparisonOperator.EQUAL,
-                false,
-                listOf(StringValue(UUID.randomUUID().toString()))
-            )
-        ).use {
-            it.forEach { count += 1 }
-        }
-=======
         val context = BindingContext<Value>()
         val predicate = BooleanPredicate.Atomic.Literal(
             this.columns[0] as ColumnDef<StringValue>,
@@ -143,7 +113,6 @@
             false
         )
         indexTx.filter(predicate).forEach { count += 1 }
->>>>>>> b6c0e44c
         assertEquals(0, count)
         txn.commit()
     }
