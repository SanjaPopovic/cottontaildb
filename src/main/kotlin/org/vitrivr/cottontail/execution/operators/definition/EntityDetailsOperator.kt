--- conflicted
+++ resolved
@@ -25,16 +25,6 @@
  * @version 1.0.1
  */
 class EntityDetailsOperator(val catalogue: Catalogue, val name: Name.EntityName) : Operator.SourceOperator() {
-<<<<<<< HEAD
-    override val columns: Array<ColumnDef<*>> = arrayOf(
-            ColumnDef.withAttributes(Name.ColumnName("dbo"), "STRING", -1, false),
-            ColumnDef.withAttributes(Name.ColumnName("class"), "STRING", -1, false),
-            ColumnDef.withAttributes(Name.ColumnName("type"), "STRING", -1, true),
-            ColumnDef.withAttributes(Name.ColumnName("rows"), "INTEGER", -1, true),
-            ColumnDef.withAttributes(Name.ColumnName("l_size"), "INTEGER", -1, true),
-            ColumnDef.withAttributes(Name.ColumnName("nullable"), "BOOLEAN", -1, true)
-    )
-=======
 
     companion object {
         val COLUMNS: Array<ColumnDef<*>> = arrayOf(
@@ -48,7 +38,6 @@
     }
 
     override val columns: Array<ColumnDef<*>> = COLUMNS
->>>>>>> 83ea7f35
 
     @ExperimentalTime
     override fun toFlow(context: TransactionContext): Flow<Record> {
@@ -57,16 +46,33 @@
         val entityTxn = context.getTx(schemaTxn.entityForName(this.name)) as EntityTx
         return flow {
             var rowId = 0L
-            emit(StandaloneRecord(rowId++,
-                this@EntityDetailsOperator.columns,
-                arrayOf(StringValue(this@EntityDetailsOperator.name.toString()), StringValue("ENTITY"), null, IntValue(entityTxn.count()), null, null)
-            ))
+            emit(
+                StandaloneRecord(
+                    rowId++,
+                    this@EntityDetailsOperator.columns,
+                    arrayOf(
+                        StringValue(this@EntityDetailsOperator.name.toString()),
+                        StringValue("ENTITY"),
+                        null,
+                        IntValue(entityTxn.count()),
+                        null,
+                        null
+                    )
+                ))
 
             val columns = entityTxn.listColumns()
             columns.forEach {
-                emit(StandaloneRecord(rowId++,
+                emit(StandaloneRecord(
+                    rowId++,
                     this@EntityDetailsOperator.columns,
-                    arrayOf(StringValue(it.name.toString()), StringValue("COLUMN"), StringValue(it.type.toString()), null, IntValue(it.columnDef.type.logicalSize), BooleanValue(it.nullable))
+                    arrayOf(
+                        StringValue(it.name.toString()),
+                        StringValue("COLUMN"),
+                        StringValue(it.type.toString()),
+                        null,
+                        IntValue(it.columnDef.type.logicalSize),
+                        BooleanValue(it.nullable)
+                    )
                 ))
             }
 
