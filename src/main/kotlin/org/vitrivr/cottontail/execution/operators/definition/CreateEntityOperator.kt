package org.vitrivr.cottontail.execution.operators.definition

import kotlinx.coroutines.flow.Flow
import kotlinx.coroutines.flow.flow
import org.vitrivr.cottontail.database.catalogue.Catalogue
import org.vitrivr.cottontail.database.catalogue.CatalogueTx
import org.vitrivr.cottontail.database.column.ColumnDef
import org.vitrivr.cottontail.database.column.ColumnEngine
import org.vitrivr.cottontail.database.schema.SchemaTx
import org.vitrivr.cottontail.execution.TransactionContext
import org.vitrivr.cottontail.execution.operators.basics.Operator
import org.vitrivr.cottontail.model.basics.Name
import org.vitrivr.cottontail.model.basics.Record
import kotlin.time.ExperimentalTime
import kotlin.time.measureTimedValue

/**
 * An [Operator.SourceOperator] used during query execution. Creates an [Entity]
 *
 * @author Ralph Gasser
 * @version 1.1.0
 */
@ExperimentalTime
<<<<<<< HEAD
class CreateEntityOperator(val catalogue: Catalogue, val name: Name.EntityName, val cols: Array<ColumnDef<*>>) : AbstractDataDefinitionOperator(name, "CREATE ENTITY") {
=======
class CreateEntityOperator(
    private val catalogue: Catalogue,
    private val name: Name.EntityName,
    private val cols: Array<Pair<ColumnDef<*>, ColumnEngine>>
) : AbstractDataDefinitionOperator(name, "CREATE ENTITY") {
>>>>>>> b6c0e44c

    override fun toFlow(context: TransactionContext): Flow<Record> {
        val catTxn = context.getTx(this.catalogue) as CatalogueTx
        val schemaTxn = context.getTx(catTxn.schemaForName(this.name.schema())) as SchemaTx
        return flow {
            val timedTupleId = measureTimedValue {
                schemaTxn.createEntity(
                    this@CreateEntityOperator.name,
                    *this@CreateEntityOperator.cols
                )
            }
            emit(this@CreateEntityOperator.statusRecord(timedTupleId.duration))
        }
    }
}<|MERGE_RESOLUTION|>--- conflicted
+++ resolved
@@ -21,15 +21,11 @@
  * @version 1.1.0
  */
 @ExperimentalTime
-<<<<<<< HEAD
-class CreateEntityOperator(val catalogue: Catalogue, val name: Name.EntityName, val cols: Array<ColumnDef<*>>) : AbstractDataDefinitionOperator(name, "CREATE ENTITY") {
-=======
 class CreateEntityOperator(
     private val catalogue: Catalogue,
     private val name: Name.EntityName,
     private val cols: Array<Pair<ColumnDef<*>, ColumnEngine>>
 ) : AbstractDataDefinitionOperator(name, "CREATE ENTITY") {
->>>>>>> b6c0e44c
 
     override fun toFlow(context: TransactionContext): Flow<Record> {
         val catTxn = context.getTx(this.catalogue) as CatalogueTx
