--- conflicted
+++ resolved
@@ -51,10 +51,7 @@
     companion object {
         private val DEFAULT_PROJECTION = CottontailGrpc.Projection.newBuilder()
             .setOp(CottontailGrpc.Projection.ProjectionOperation.SELECT)
-            .addColumns(
-                CottontailGrpc.Projection.ProjectionElement.newBuilder()
-                    .setColumn(CottontailGrpc.ColumnName.newBuilder().setName("*"))
-            )
+            .addColumns(CottontailGrpc.Projection.ProjectionElement.newBuilder().setColumn(CottontailGrpc.ColumnName.newBuilder().setName("*")))
             .build()
     }
 
@@ -73,11 +70,7 @@
         query: CottontailGrpc.Query,
         context: QueryContext,
         transaction: TransactionContext
-<<<<<<< HEAD
-    ): LogicalNodeExpression {
-=======
     ): LogicalOperatorNode {
->>>>>>> 78f30cac
         /* Create FROM clause. */
         var root: LogicalOperatorNode = parseAndBindFrom(query.from, context, transaction)
 
@@ -97,9 +90,9 @@
 
         /* Process SELECT-clause (projection). */
         root = if (query.hasProjection()) {
-            parseAndBindProjection(root, query.projection, context)
+             parseAndBindProjection(root, query.projection, context)
         } else {
-            parseAndBindProjection(root, DEFAULT_PROJECTION, context)
+             parseAndBindProjection(root, DEFAULT_PROJECTION, context)
         }
 
         /* Process LIMIT and SKIP. */
@@ -128,11 +121,7 @@
         insert: CottontailGrpc.InsertMessage,
         context: QueryContext,
         transaction: TransactionContext
-<<<<<<< HEAD
-    ): LogicalNodeExpression {
-=======
     ): LogicalOperatorNode {
->>>>>>> 78f30cac
         try {
             /* Parse entity for INSERT. */
             val entity = parseAndBindEntity(insert.from.scan.entity, context, transaction)
@@ -156,11 +145,7 @@
                 logical.records.add(RecordBinding(logical.records.size.toLong(), values))
             } else {
                 context.logical =
-<<<<<<< HEAD
-                    InsertLogicalNodeExpression(entity, mutableListOf(RecordBinding(0L, values)))
-=======
                     InsertLogicalOperatorNode(entity, mutableListOf(RecordBinding(0L, values)))
->>>>>>> 78f30cac
             }
             return context.logical!!
         } catch (e: DatabaseException.ColumnDoesNotExistException) {
@@ -179,11 +164,7 @@
      *
      * @throws QueryException.QuerySyntaxException If [CottontailGrpc.Query] is structurally incorrect.
      */
-    fun bindValues(
-        insert: CottontailGrpc.InsertMessage,
-        context: QueryContext,
-        transaction: TransactionContext
-    ): RecordBinding {
+    fun bindValues(insert: CottontailGrpc.InsertMessage, context: QueryContext, transaction: TransactionContext) : RecordBinding {
         try {
             /* Parse entity for INSERT. */
             val entity = parseAndBindEntity(insert.from.scan.entity, context, transaction)
@@ -218,11 +199,7 @@
      * @return [LogicalOperatorNode]
      * @throws QueryException.QuerySyntaxException If [CottontailGrpc.Query] is structurally incorrect.
      */
-    fun bind(
-        update: CottontailGrpc.UpdateMessage,
-        context: QueryContext,
-        transaction: TransactionContext
-    ) {
+    fun bind(update: CottontailGrpc.UpdateMessage, context: QueryContext, transaction: TransactionContext) {
         try {
             /* Parse FROM-clause. */
             var root = parseAndBindFrom(update.from, context, transaction)
@@ -269,11 +246,7 @@
      * @return [LogicalOperatorNode]
      * @throws QueryException.QuerySyntaxException If [CottontailGrpc.Query] is structurally incorrect.
      */
-    fun bind(
-        delete: CottontailGrpc.DeleteMessage,
-        context: QueryContext,
-        transaction: TransactionContext
-    ) {
+    fun bind(delete: CottontailGrpc.DeleteMessage, context: QueryContext, transaction: TransactionContext) {
         /* Parse FROM-clause. */
         val from = parseAndBindFrom(delete.from, context, transaction)
         if (from !is EntitySourceLogicalOperatorNode) {
@@ -308,20 +281,12 @@
         from: CottontailGrpc.From,
         context: QueryContext,
         transaction: TransactionContext
-<<<<<<< HEAD
-    ): LogicalNodeExpression = try {
-=======
     ): LogicalOperatorNode = try {
->>>>>>> 78f30cac
         when (from.fromCase) {
             CottontailGrpc.From.FromCase.SCAN -> {
                 val entity = parseAndBindEntity(from.scan.entity, context, transaction)
                 val entityTx = transaction.getTx(entity) as EntityTx
-<<<<<<< HEAD
-                EntityScanLogicalNodeExpression(
-=======
                 EntityScanLogicalOperatorNode(
->>>>>>> 78f30cac
                     entity = entity,
                     columns = entityTx.listColumns().map { it.columnDef }.toTypedArray()
                 )
@@ -329,22 +294,14 @@
             CottontailGrpc.From.FromCase.SAMPLE -> {
                 val entity = parseAndBindEntity(from.scan.entity, context, transaction)
                 val entityTx = transaction.getTx(entity) as EntityTx
-<<<<<<< HEAD
-                EntitySampleLogicalNodeExpression(
-=======
                 EntitySampleLogicalOperatorNode(
->>>>>>> 78f30cac
                     entity = entity,
                     columns = entityTx.listColumns().map { it.columnDef }.toTypedArray(),
                     size = from.sample.size,
                     seed = from.sample.seed
                 )
             }
-            CottontailGrpc.From.FromCase.SUBSELECT -> bind(
-                from.subSelect,
-                context,
-                transaction
-            ) /* Sub-select. */
+            CottontailGrpc.From.FromCase.SUBSELECT -> bind(from.subSelect, context, transaction) /* Sub-select. */
             else -> throw QueryException.QuerySyntaxException("Invalid or missing FROM-clause in query.")
         }
     } catch (e: DatabaseException) {
@@ -360,11 +317,7 @@
 
      * @return [Entity] that matches [CottontailGrpc.EntityName]
      */
-    private fun parseAndBindEntity(
-        entity: CottontailGrpc.EntityName,
-        context: QueryContext,
-        transaction: TransactionContext
-    ): Entity = try {
+    private fun parseAndBindEntity(entity: CottontailGrpc.EntityName, context: QueryContext, transaction: TransactionContext): Entity = try {
         val name = entity.fqn()
         val catalogueTx = transaction.getTx(this.catalogue) as CatalogueTx
         val schemaTx = transaction.getTx(catalogueTx.schemaForName(name.schema())) as SchemaTx
@@ -385,17 +338,10 @@
      * @return The resulting [BooleanPredicate].
      */
     private fun parseAndBindBooleanPredicate(
-<<<<<<< HEAD
-        input: LogicalNodeExpression,
-        where: CottontailGrpc.Where,
-        context: QueryContext
-    ): LogicalNodeExpression {
-=======
         input: LogicalOperatorNode,
         where: CottontailGrpc.Where,
         context: QueryContext
     ): LogicalOperatorNode {
->>>>>>> 78f30cac
         val predicate = when (where.predicateCase) {
             CottontailGrpc.Where.PredicateCase.ATOMIC -> parseAndBindAtomicBooleanPredicate(
                 input,
@@ -430,17 +376,10 @@
      * @return The resulting [BooleanPredicate.Compound].
      */
     private fun parseAndBindCompoundBooleanPredicate(
-<<<<<<< HEAD
-        input: LogicalNodeExpression,
-        compound: CottontailGrpc.CompoundBooleanPredicate,
-        context: QueryContext
-    ): BooleanPredicateBinding.Compound {
-=======
         input: LogicalOperatorNode,
         compound: CottontailGrpc.CompoundBooleanPredicate,
         context: QueryContext
     ): BooleanPredicate.Compound {
->>>>>>> 78f30cac
         val left = when (compound.leftCase) {
             CottontailGrpc.CompoundBooleanPredicate.LeftCase.ALEFT -> parseAndBindAtomicBooleanPredicate(
                 input,
@@ -469,26 +408,12 @@
                 compound.cright,
                 context
             )
-<<<<<<< HEAD
-            CottontailGrpc.CompoundBooleanPredicate.RightCase.RIGHT_NOT_SET -> throw QueryException.QuerySyntaxException(
-                "Unbalanced predicate! A compound boolean predicate must have a left and a right side."
-            )
-=======
             CottontailGrpc.CompoundBooleanPredicate.RightCase.RIGHT_NOT_SET -> throw QueryException.QuerySyntaxException("Unbalanced predicate! A compound boolean predicate must have a left and a right side.")
->>>>>>> 78f30cac
             null -> throw QueryException.QuerySyntaxException("Unbalanced predicate! A compound boolean predicate must have a left and a right side.")
         }
 
         return try {
-<<<<<<< HEAD
-            BooleanPredicateBinding.Compound(
-                ConnectionOperator.valueOf(compound.op.name),
-                left,
-                right
-            )
-=======
             BooleanPredicate.Compound(ConnectionOperator.valueOf(compound.op.name), left, right)
->>>>>>> 78f30cac
         } catch (e: IllegalArgumentException) {
             throw QueryException.QuerySyntaxException("'${compound.op.name}' is not a valid connection operator for a boolean predicate!")
         }
@@ -504,17 +429,10 @@
      * @return The resulting [BooleanPredicate.Atomic].
      */
     private fun parseAndBindAtomicBooleanPredicate(
-<<<<<<< HEAD
-        input: LogicalNodeExpression,
-        atomic: CottontailGrpc.AtomicLiteralBooleanPredicate,
-        context: QueryContext
-    ): BooleanPredicateBinding.Atomic {
-=======
         input: LogicalOperatorNode,
         atomic: CottontailGrpc.AtomicLiteralBooleanPredicate,
         context: QueryContext
     ): BooleanPredicate.Atomic {
->>>>>>> 78f30cac
         /* Parse and bind column name to input */
         val columnName = atomic.left.fqn()
         val column = input.findUniqueColumnForName(columnName)
@@ -527,18 +445,11 @@
         }
 
         /* Return the resulting AtomicBooleanPredicate. */
-<<<<<<< HEAD
-        return BooleanPredicateBinding.Atomic(column, operator, atomic.not, atomic.rightList.map {
-            val v = it.toValue(column)
-                ?: throw QueryException.QuerySyntaxException("Cannot compare ${column.name} to NULL value with operator $operator.")
-            when (operator) {
-=======
         val ret = BooleanPredicate.Atomic(column, operator, atomic.not)
         atomic.rightList.forEach {
             val v = it.toValue(column)
                 ?: throw QueryException.QuerySyntaxException("Cannot compare ${column.name} to NULL value with operator $operator.")
             val binding = when (operator) {
->>>>>>> 78f30cac
                 ComparisonOperator.LIKE -> {
                     if (v is StringValue) {
                         context.bind(LikePatternValue(v.value))
@@ -571,17 +482,10 @@
      */
     @Suppress("UNCHECKED_CAST")
     private fun parseAndBindKnnPredicate(
-<<<<<<< HEAD
-        input: LogicalNodeExpression,
-        knn: CottontailGrpc.Knn,
-        context: QueryContext
-    ): LogicalNodeExpression {
-=======
         input: LogicalOperatorNode,
         knn: CottontailGrpc.Knn,
         context: QueryContext
     ): LogicalOperatorNode {
->>>>>>> 78f30cac
         val columnName = knn.attribute.fqn()
         val column = input.findUniqueColumnForName(columnName)
         val distance = Distances.valueOf(knn.distance.name).kernel
@@ -590,160 +494,6 @@
         val predicate = KnnPredicate(column = column, k = knn.k, distance = distance, hint = hint)
         when (column.type) {
             is Type.DoubleVector -> {
-<<<<<<< HEAD
-                val query = knn.queryList.map { q -> context.bind(q.toDoubleVectorValue()) }
-                if (knn.weightsCount > 0) {
-                    val weights = knn.weightsList.map { w -> context.bind(w.toDoubleVectorValue()) }
-                    KnnPredicateBinding(
-                        column = column as ColumnDef<DoubleVectorValue>,
-                        k = knn.k,
-                        query = query,
-                        weights = weights,
-                        distance = distance,
-                        hint = hint
-                    )
-                } else {
-                    KnnPredicateBinding(
-                        column = column as ColumnDef<DoubleVectorValue>,
-                        k = knn.k,
-                        query = query,
-                        distance = distance,
-                        hint = hint
-                    )
-                }
-            }
-            is Type.FloatVector -> {
-                val query = knn.queryList.map { q -> context.bind(q.toFloatVectorValue()) }
-                if (knn.weightsCount > 0) {
-                    val weights = knn.weightsList.map { context.bind(it.toFloatVectorValue()) }
-                    KnnPredicateBinding(
-                        column = column as ColumnDef<FloatVectorValue>,
-                        k = knn.k,
-                        query = query,
-                        weights = weights,
-                        distance = distance,
-                        hint = hint
-                    )
-                } else {
-                    KnnPredicateBinding(
-                        column = column as ColumnDef<FloatVectorValue>,
-                        k = knn.k,
-                        query = query,
-                        distance = distance,
-                        hint = hint
-                    )
-                }
-            }
-            is Type.LongVector -> {
-                val query = knn.queryList.map { q -> context.bind(q.toLongVectorValue()) }
-                if (knn.weightsCount > 0) {
-                    val weights = knn.weightsList.map { context.bind(it.toLongVectorValue()) }
-                    KnnPredicateBinding(
-                        column = column as ColumnDef<LongVectorValue>,
-                        k = knn.k,
-                        query = query,
-                        weights = weights,
-                        distance = distance,
-                        hint = hint
-                    )
-                } else {
-                    KnnPredicateBinding(
-                        column = column as ColumnDef<LongVectorValue>,
-                        k = knn.k,
-                        query = query,
-                        distance = distance,
-                        hint = hint
-                    )
-                }
-            }
-            is Type.IntVector -> {
-                val query = knn.queryList.map { q -> context.bind(q.toIntVectorValue()) }
-                if (knn.weightsCount > 0) {
-                    val weights = knn.weightsList.map { context.bind(it.toIntVectorValue()) }
-                    KnnPredicateBinding(
-                        column = column as ColumnDef<IntVectorValue>,
-                        k = knn.k,
-                        query = query,
-                        weights = weights,
-                        distance = distance,
-                        hint = hint
-                    )
-                } else {
-                    KnnPredicateBinding(
-                        column = column as ColumnDef<IntVectorValue>,
-                        k = knn.k,
-                        query = query,
-                        distance = distance,
-                        hint = hint
-                    )
-                }
-            }
-            is Type.BooleanVector -> {
-                val query = knn.queryList.map { q -> context.bind(q.toBooleanVectorValue()) }
-                if (knn.weightsCount > 0) {
-                    val weights = knn.weightsList.map { context.bind(it.toBooleanVectorValue()) }
-                    KnnPredicateBinding(
-                        column = column as ColumnDef<BooleanVectorValue>,
-                        k = knn.k,
-                        query = query,
-                        weights = weights,
-                        distance = distance,
-                        hint = hint
-                    )
-                } else {
-                    KnnPredicateBinding(
-                        column = column as ColumnDef<BooleanVectorValue>,
-                        k = knn.k,
-                        query = query,
-                        distance = distance,
-                        hint = hint
-                    )
-                }
-            }
-            is Type.Complex32Vector -> {
-                val query = knn.queryList.map { q -> context.bind(q.toComplex32VectorValue()) }
-                if (knn.weightsCount > 0) {
-                    val weights = knn.weightsList.map { context.bind(it.toComplex32VectorValue()) }
-                    KnnPredicateBinding(
-                        column = column as ColumnDef<Complex32VectorValue>,
-                        k = knn.k,
-                        query = query,
-                        weights = weights,
-                        distance = distance,
-                        hint = hint
-                    )
-                } else {
-                    KnnPredicateBinding(
-                        column = column as ColumnDef<Complex32VectorValue>,
-                        k = knn.k,
-                        query = query,
-                        distance = distance,
-                        hint = hint
-                    )
-                }
-            }
-            is Type.Complex64Vector -> {
-                val query = knn.queryList.map { q -> context.bind(q.toComplex64VectorValue()) }
-                if (knn.weightsCount > 0) {
-                    val weights = knn.weightsList.map { context.bind(it.toComplex64VectorValue()) }
-                    KnnPredicateBinding(
-                        column = column as ColumnDef<Complex64VectorValue>,
-                        k = knn.k,
-                        query = query,
-                        weights = weights,
-                        distance = distance,
-                        hint = hint
-                    )
-                } else {
-                    KnnPredicateBinding(
-                        column = column as ColumnDef<Complex64VectorValue>,
-                        k = knn.k,
-                        query = query,
-                        distance = distance,
-                        hint = hint
-                    )
-                }
-=======
                 knn.queryList.forEach { q -> predicate.query(context.bind(q.toDoubleVectorValue())) }
                 knn.weightsList.forEach { w -> predicate.weight(w.toDoubleVectorValue()) }
             }
@@ -770,7 +520,6 @@
             is Type.Complex64Vector -> {
                 knn.queryList.forEach { q -> predicate.query(context.bind(q.toComplex64VectorValue())) }
                 knn.weightsList.forEach { w -> predicate.weight(w.toComplex64VectorValue()) }
->>>>>>> 78f30cac
             }
             else -> throw QueryException.QuerySyntaxException("A kNN predicate does not contain a valid query vector!")
         }
@@ -791,17 +540,10 @@
      * @return The resulting [ProjectionPhysicalOperatorNode].
      */
     private fun parseAndBindProjection(
-<<<<<<< HEAD
-        input: LogicalNodeExpression,
-        projection: CottontailGrpc.Projection,
-        context: QueryContext
-    ): LogicalNodeExpression {
-=======
         input: LogicalOperatorNode,
         projection: CottontailGrpc.Projection,
         context: QueryContext
     ): LogicalOperatorNode {
->>>>>>> 78f30cac
         val fields = projection.columnsList.flatMap { p ->
             input.findColumnsForName(p.column.fqn()).map {
                 if (p.hasAlias()) {
@@ -843,10 +585,6 @@
      * @param name [Name.ColumnName] to look for.
      * @return List of [ColumnDef] that  match the [Name.ColumnName]
      */
-<<<<<<< HEAD
-    private fun LogicalNodeExpression.findColumnsForName(name: Name.ColumnName): List<ColumnDef<*>> =
-=======
     private fun LogicalOperatorNode.findColumnsForName(name: Name.ColumnName): List<ColumnDef<*>> =
->>>>>>> 78f30cac
         this.columns.filter { name.matches(it.name) }
 }