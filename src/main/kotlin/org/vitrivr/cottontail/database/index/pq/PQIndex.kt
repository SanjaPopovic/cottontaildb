--- conflicted
+++ resolved
@@ -146,16 +146,9 @@
     override fun cost(predicate: Predicate) =
         if (predicate is KnnPredicate && predicate.column == this.columns[0]) {
             Cost(
-<<<<<<< HEAD
-                this.signaturesStore.size * this.config.numSubspaces * Cost.COST_DISK_ACCESS_READ + predicate.query.size * predicate.k * predicate.column.type.logicalSize * Cost.COST_DISK_ACCESS_READ,
-                predicate.query.size * (this.signaturesStore.size * (4 * Cost.COST_MEMORY_ACCESS + Cost.COST_FLOP) + predicate.k * predicate.cost),
-                (predicate.query.size * predicate.k * this.produces.map { it.type.physicalSize }
-                    .sum()).toFloat()
-=======
                 this.signaturesStore.size * this.config.numSubspaces * Cost.COST_DISK_ACCESS_READ + predicate.k * predicate.column.type.logicalSize * Cost.COST_DISK_ACCESS_READ,
                 this.signaturesStore.size * (4 * Cost.COST_MEMORY_ACCESS + Cost.COST_FLOP) + predicate.k * predicate.atomicCpuCost,
                 (predicate.k * this.produces.map { it.type.physicalSize }.sum()).toFloat()
->>>>>>> b6c0e44c
             )
         } else {
             Cost.INVALID
@@ -328,25 +321,6 @@
                 val knn = if (this.predicate.k == 1) {
                     MinSingleSelection<ComparablePair<TupleId, DoubleValue>>()
                 } else {
-<<<<<<< HEAD
-                    Array(this.predicate.query.size) {
-                        MinHeapSelection<ComparablePair<TupleId, DoubleValue>>(
-                            this.predicate.k
-                        )
-                    }
-                }
-                for ((queryIndex, query) in this.predicate.query.withIndex()) {
-                    for (j in 0 until preKnns[queryIndex].size) {
-                        val tupleIds = preKnns[queryIndex][j].first
-                        for (tupleId in tupleIds) {
-                            val exact =
-                                txn.read(tupleId, this@PQIndex.columns)[this@PQIndex.columns[0]]
-                            if (exact is VectorValue<*>) {
-                                val distance = this.predicate.distance(exact, query)
-                                if (knns[queryIndex].size < this.predicate.k || knns[queryIndex].peek()!!.second > distance) {
-                                    knns[queryIndex].offer(ComparablePair(tupleId, distance))
-                                }
-=======
                     MinHeapSelection<ComparablePair<TupleId, DoubleValue>>(this.predicate.k)
                 }
                 for (j in 0 until preKnn.size) {
@@ -357,31 +331,15 @@
                             val distance = this.predicate.distance(exact, this.query)
                             if (knn.size < this.predicate.k || knn.peek()!!.second > distance) {
                                 knn.offer(ComparablePair(tupleId, distance))
->>>>>>> b6c0e44c
                             }
                         }
                     }
                 }
 
                 /* Phase 3: Prepare and return list of results. */
-<<<<<<< HEAD
-                val queue =
-                    ArrayDeque<StandaloneRecord>(this.predicate.k * this.predicate.query.size)
-                for ((queryIndex, knn) in knns.withIndex()) {
-                    for (i in 0 until knn.size) {
-                        queue.add(
-                            StandaloneRecord(
-                                knn[i].first,
-                                this@PQIndex.produces,
-                                arrayOf(IntValue(queryIndex), knn[i].second)
-                            )
-                        )
-                    }
-=======
                 val queue = ArrayDeque<StandaloneRecord>(this.predicate.k)
                 for (i in 0 until knn.size) {
                     queue.add(StandaloneRecord(knn[i].first, this@PQIndex.produces, arrayOf(knn[i].second)))
->>>>>>> b6c0e44c
                 }
                 return queue
             }
