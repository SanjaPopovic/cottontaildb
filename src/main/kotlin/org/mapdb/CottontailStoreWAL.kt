--- conflicted
+++ resolved
@@ -520,11 +520,7 @@
                 return serializer.deserializeFromLong(volOffset.ushr(8), size.toInt())
             }
 
-<<<<<<< HEAD
-            val walId = cacheRecords[segment].get(volOffset)
-=======
             val walId = cacheRecords[segment][volOffset]
->>>>>>> b6c0e44c
             val di = if (walId != 0L) {
                 //try to get from WAL
                 DataInput2.ByteArray(wal.walGetRecord(walId, recid))
@@ -586,15 +582,9 @@
     override fun rollback() {
         CottontailUtils.lockWriteAll(locks)
         try {
-<<<<<<< HEAD
-            realVolume.getData(0, headBytes, 0, headBytes.size)
-            cacheIndexLinks.clear()
-            cacheIndexVals.forEach {
-=======
             this.realVolume.getData(0, headBytes, 0, headBytes.size)
             this.cacheIndexLinks.clear()
             this.cacheIndexVals.forEach {
->>>>>>> b6c0e44c
                 it.clear()
                 it.trim()
             }
@@ -607,13 +597,8 @@
             this.indexPages.clear()
 
             for (page in indexPagesBackup)
-<<<<<<< HEAD
-                indexPages.add(page)
-            wal.rollback()
-=======
                 this.indexPages.add(page)
             this.wal.rollback()
->>>>>>> b6c0e44c
         }finally{
             CottontailUtils.unlockWriteAll(locks)
         }
