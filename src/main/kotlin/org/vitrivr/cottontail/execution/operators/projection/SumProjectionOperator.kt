package org.vitrivr.cottontail.execution.operators.projection

import kotlinx.coroutines.flow.Flow
import kotlinx.coroutines.flow.collect
import kotlinx.coroutines.flow.flow
import kotlinx.coroutines.flow.onEach
import org.vitrivr.cottontail.database.column.*
import org.vitrivr.cottontail.database.queries.projection.Projection
import org.vitrivr.cottontail.execution.TransactionContext
import org.vitrivr.cottontail.execution.exceptions.OperatorSetupException
import org.vitrivr.cottontail.execution.operators.basics.Operator
import org.vitrivr.cottontail.model.basics.Name
import org.vitrivr.cottontail.model.basics.Record
import org.vitrivr.cottontail.model.basics.Type
import org.vitrivr.cottontail.model.exceptions.ExecutionException
import org.vitrivr.cottontail.model.recordset.StandaloneRecord
import org.vitrivr.cottontail.model.values.*
import org.vitrivr.cottontail.model.values.types.Value

/**
 * An [Operator.PipelineOperator] used during query execution. It calculates the SUM of all values it
 * has encountered and returns it as a [Record].
 *
 * Only produces a single [Record] and converts the projected columns to a [Type.Double] column.
 * Acts as pipeline breaker.
 *
 * @author Ralph Gasser
 * @version 1.2.0
 */
<<<<<<< HEAD
class SumProjectionOperator(parent: Operator, fields: List<Pair<ColumnDef<*>, Name.ColumnName?>>) :
    Operator.PipelineOperator(parent) {
=======
class SumProjectionOperator(
    parent: Operator,
    fields: List<Pair<Name.ColumnName, Name.ColumnName?>>
) : Operator.PipelineOperator(parent) {
>>>>>>> b6c0e44c
    /** [SumProjectionOperator] does act as a pipeline breaker. */
    override val breaker: Boolean = true

    /** Columns produced by [SumProjectionOperator]. */
<<<<<<< HEAD
    override val columns: Array<ColumnDef<*>> = fields.map {
        if (!it.first.type.numeric) {
            throw OperatorSetupException(
                this,
                "The provided column ${it.first} cannot be used for a ${Projection.SUM} projection. It either doesn't exist or has the wrong type."
            )
        }
        val alias = it.second
        if (alias != null) {
            ColumnDef(alias, Type.Double)
        } else {
            val columnNameStr = "${Projection.SUM.label()}_${it.first.name.simple})"
            val columnName =
                it.first.name.entity()?.column(columnNameStr) ?: Name.ColumnName(columnNameStr)
            ColumnDef(columnName, Type.Double)
=======
    override val columns: Array<ColumnDef<*>> = this.parent.columns.mapNotNull { c ->
        val match = fields.find { f -> f.first.matches(c.name) }
        if (match != null) {
            if (!c.type.numeric) throw OperatorSetupException(
                this,
                "The provided column $match cannot be used for a ${Projection.SUM} projection because it has the wrong type."
            )
            val alias = match.second
            if (alias != null) {
                ColumnDef(alias, Type.Double)
            } else {
                val columnNameStr = "${Projection.SUM.label()}_${c.name.simple})"
                val columnName =
                    c.name.entity()?.column(columnNameStr) ?: Name.ColumnName(columnNameStr)
                ColumnDef(columnName, Type.Double)
            }
        } else {
            null
>>>>>>> b6c0e44c
        }
    }.toTypedArray()

    /** Parent [ColumnDef] to access and aggregate. */
    private val parentColumns = this.parent.columns.filter { c ->
        fields.any { f -> f.first.matches(c.name) }
    }

    /**
     * Converts this [SumProjectionOperator] to a [Flow] and returns it.
     *
     * @param context The [TransactionContext] used for execution
     * @return [Flow] representing this [SumProjectionOperator]
     */
    override fun toFlow(context: TransactionContext): Flow<Record> {
        val parentFlow = this.parent.toFlow(context)
        return flow {
            /* Prepare holder of type double. */
            val sum = this@SumProjectionOperator.parentColumns.map { 0.0 }.toTypedArray()
            parentFlow.onEach {
                this@SumProjectionOperator.parentColumns.forEachIndexed { i, c ->
                    sum[i] += when (val value = it[c]) {
                        is ByteValue -> value.value.toDouble()
                        is ShortValue -> value.value.toDouble()
                        is IntValue -> value.value.toDouble()
                        is LongValue -> value.value.toDouble()
                        is FloatValue -> value.value.toDouble()
                        is DoubleValue -> value.value
                        null -> 0.0
                        else -> throw ExecutionException.OperatorExecutionException(
                            this@SumProjectionOperator,
                            "The provided column $c cannot be used for a ${Projection.SUM} projection. "
                        )
                    }
                }
            }.collect()

            /** Emit record. */
            val results = Array<Value?>(sum.size) { DoubleValue(sum[it]) }
            emit(StandaloneRecord(0L, this@SumProjectionOperator.columns, results))
        }
    }
}<|MERGE_RESOLUTION|>--- conflicted
+++ resolved
@@ -27,36 +27,14 @@
  * @author Ralph Gasser
  * @version 1.2.0
  */
-<<<<<<< HEAD
-class SumProjectionOperator(parent: Operator, fields: List<Pair<ColumnDef<*>, Name.ColumnName?>>) :
-    Operator.PipelineOperator(parent) {
-=======
 class SumProjectionOperator(
     parent: Operator,
     fields: List<Pair<Name.ColumnName, Name.ColumnName?>>
 ) : Operator.PipelineOperator(parent) {
->>>>>>> b6c0e44c
     /** [SumProjectionOperator] does act as a pipeline breaker. */
     override val breaker: Boolean = true
 
     /** Columns produced by [SumProjectionOperator]. */
-<<<<<<< HEAD
-    override val columns: Array<ColumnDef<*>> = fields.map {
-        if (!it.first.type.numeric) {
-            throw OperatorSetupException(
-                this,
-                "The provided column ${it.first} cannot be used for a ${Projection.SUM} projection. It either doesn't exist or has the wrong type."
-            )
-        }
-        val alias = it.second
-        if (alias != null) {
-            ColumnDef(alias, Type.Double)
-        } else {
-            val columnNameStr = "${Projection.SUM.label()}_${it.first.name.simple})"
-            val columnName =
-                it.first.name.entity()?.column(columnNameStr) ?: Name.ColumnName(columnNameStr)
-            ColumnDef(columnName, Type.Double)
-=======
     override val columns: Array<ColumnDef<*>> = this.parent.columns.mapNotNull { c ->
         val match = fields.find { f -> f.first.matches(c.name) }
         if (match != null) {
@@ -75,7 +53,6 @@
             }
         } else {
             null
->>>>>>> b6c0e44c
         }
     }.toTypedArray()
 
@@ -105,10 +82,7 @@
                         is FloatValue -> value.value.toDouble()
                         is DoubleValue -> value.value
                         null -> 0.0
-                        else -> throw ExecutionException.OperatorExecutionException(
-                            this@SumProjectionOperator,
-                            "The provided column $c cannot be used for a ${Projection.SUM} projection. "
-                        )
+                        else -> throw ExecutionException.OperatorExecutionException(this@SumProjectionOperator, "The provided column $c cannot be used for a ${Projection.SUM} projection. ")
                     }
                 }
             }.collect()
