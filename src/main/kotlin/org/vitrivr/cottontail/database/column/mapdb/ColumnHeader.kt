--- conflicted
+++ resolved
@@ -13,22 +13,6 @@
  * @author Ralph Gasser
  * @version 2.0.0
  */
-<<<<<<< HEAD
-class ColumnHeader(
-    val type: Type<*>,
-    var nullable: Boolean = true,
-    var count: Long = 0,
-    var created: Long = System.currentTimeMillis(),
-    var modified: Long = System.currentTimeMillis()
-) {
-    companion object Serializer : org.mapdb.Serializer<ColumnHeader> {
-        /** The identifier that is used to identify a Cottontail DB [MapDBColumn] file. */
-        internal const val IDENTIFIER: String = "COTTONT_COL"
-
-        /** The version of the Cottontail DB [MapDBColumn] file. */
-        internal const val VERSION: Short = 1
-
-=======
 data class ColumnHeader(
     val columnDef: ColumnDef<*>,
     val count: Long = 0L,
@@ -36,7 +20,6 @@
     val modified: Long = System.currentTimeMillis()
 ) {
     companion object Serializer : org.mapdb.Serializer<ColumnHeader> {
->>>>>>> b6c0e44c
         override fun serialize(out: DataOutput2, value: ColumnHeader) {
             out.packInt(DBOVersion.V2_0.ordinal)
             ColumnDef.serialize(out, value.columnDef)
@@ -46,35 +29,11 @@
         }
 
         override fun deserialize(input: DataInput2, available: Int): ColumnHeader {
-<<<<<<< HEAD
-            if (!validate(input)) {
-                throw DatabaseException.InvalidFileException("Cottontail DB Column")
-            }
-            return ColumnHeader(
-                Type.forName(input.readUTF(), input.readInt()),
-                input.readBoolean(),
-                input.unpackLong(),
-                input.readLong(),
-                input.readLong()
-            )
-        }
-
-        /**
-         * Validates the [ColumnHeader]. Must be executed before deserialization
-         *
-         * @return True if validation was successful, false otherwise.
-         */
-        private fun validate(input: DataInput2): Boolean {
-            val identifier = input.readUTF()
-            val version = input.readShort()
-            return (version == VERSION) and (identifier == IDENTIFIER)
-=======
             val version = DBOVersion.values()[input.unpackInt()]
             if (version != DBOVersion.V2_0)
                 throw DatabaseException.VersionMismatchException(version, DBOVersion.V2_0)
             val def = ColumnDef.deserialize(input, available)
             return ColumnHeader(def, input.readLong(), input.readLong(), input.readLong())
->>>>>>> b6c0e44c
         }
     }
 }