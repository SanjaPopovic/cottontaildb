--- conflicted
+++ resolved
@@ -45,14 +45,7 @@
      * @param name The [Name.IndexName] of the [Index] that should be used for execution.
      * @param parameters The parameters that should be given to the [Index]
      */
-<<<<<<< HEAD
-    data class IndexNameHint(
-        val name: Name.IndexName,
-        val parameters: Map<String, String>? = null
-    ) : KnnPredicateHint() {
-=======
     data class IndexNameHint(val name: Name.IndexName, val parameters: Map<String, String>? = null) : KnnPredicateHint() {
->>>>>>> b6c0e44c
         override fun satisfies(index: Index): Boolean = index.name == name
     }
 
