package org.vitrivr.cottontail.database.entity

import it.unimi.dsi.fastutil.objects.Object2ObjectArrayMap
import it.unimi.dsi.fastutil.objects.Object2ObjectLinkedOpenHashMap
import it.unimi.dsi.fastutil.objects.Object2ObjectOpenHashMap
import org.mapdb.DB
import org.mapdb.DBException
import org.mapdb.StoreWAL
import org.vitrivr.cottontail.config.Config
import org.vitrivr.cottontail.database.column.Column
import org.vitrivr.cottontail.database.column.ColumnDef
import org.vitrivr.cottontail.database.column.ColumnEngine
import org.vitrivr.cottontail.database.column.ColumnTx
import org.vitrivr.cottontail.database.column.hare.HareColumn
import org.vitrivr.cottontail.database.column.mapdb.MapDBColumn
import org.vitrivr.cottontail.database.events.DataChangeEvent
import org.vitrivr.cottontail.database.general.*
import org.vitrivr.cottontail.database.index.Index
import org.vitrivr.cottontail.database.index.IndexTx
import org.vitrivr.cottontail.database.index.IndexType
import org.vitrivr.cottontail.database.locking.LockMode
import org.vitrivr.cottontail.database.schema.DefaultSchema
import org.vitrivr.cottontail.database.schema.Schema
import org.vitrivr.cottontail.database.statistics.columns.ValueStatistics
import org.vitrivr.cottontail.database.statistics.entity.EntityStatistics
import org.vitrivr.cottontail.execution.TransactionContext
import org.vitrivr.cottontail.model.basics.Name
import org.vitrivr.cottontail.model.basics.Record
import org.vitrivr.cottontail.model.basics.TupleId
import org.vitrivr.cottontail.model.exceptions.DatabaseException
import org.vitrivr.cottontail.model.exceptions.TxException
import org.vitrivr.cottontail.model.recordset.StandaloneRecord
import org.vitrivr.cottontail.model.values.types.Value
import org.vitrivr.cottontail.utilities.extensions.write
import org.vitrivr.cottontail.utilities.io.TxFileUtilities
import java.io.IOException
import java.nio.file.Files
import java.nio.file.Path
import java.nio.file.StandardCopyOption
import java.util.*
import java.util.concurrent.locks.StampedLock
import kotlin.math.min

/**
 * Represents a single entity in the Cottontail DB data model. An [DefaultEntity] has name that must remain unique within a [DefaultSchema].
 * The [DefaultEntity] contains one to many [Column]s holding the actual data. Hence, it can be seen as a table containing tuples.
 *
 * Calling the default constructor for [DefaultEntity] opens that [DefaultEntity]. It can only be opened once due to file locks and it
 * will remain open until the [Entity.close()] method is called.
 *
 * @see DefaultSchema
 * @see Column
 * @see EntityTx
 *
 * @author Ralph Gasser
 * @version 2.1.0
 */
class DefaultEntity(override val path: Path, override val parent: Schema) : Entity {
    /**
     * Companion object of the [DefaultEntity]
     */
    companion object {
        /** Filename for the [DefaultEntity] catalogue.  */
        const val CATALOGUE_FILE = "index.db"

        /** Field name for the [DefaultEntity] header field.  */
        const val ENTITY_HEADER_FIELD = "cdb_entity_header"

        /** Field name for the [DefaultEntity]'s statistics.  */
        const val ENTITY_STATISTICS_FIELD = "cdb_entity_statistics"

        /**
         * Initializes an empty [DefaultEntity] on disk.
         *
         * @param name The [Name.EntityName] of the [DefaultEntity]
         * @param path The [Path] under which to create the [DefaultEntity]
         * @param config The [Config] for to use for creation.
         * @param columns The list of [ColumnDef] to [ColumnEngine] pairs.
         */
        fun initialize(name: Name.EntityName, path: Path, config: Config, columns: List<Pair<ColumnDef<*>, ColumnEngine>>): Path {
            /* Prepare empty catalogue. */
            val dataPath = TxFileUtilities.createPath(path.resolve("entity_${name.simple}"))
            if (Files.exists(dataPath)) throw DatabaseException.InvalidFileException("Failed to create entity '$name'. Data directory '$dataPath' seems to be occupied.")
            Files.createDirectories(dataPath)

            /* Prepare column references and column statistics. */
            try {
                val entityHeader = EntityHeader(name = name.simple, columns = columns.map {
                    val colPath = dataPath.resolve("${it.first.name.simple}.col")
                    it.second.create(colPath, it.first, config)
                    EntityHeader.ColumnRef(it.first.name.simple, it.second)
                })
                val entityStatistics = EntityStatistics()
                columns.forEach { entityStatistics[it.first] = it.first.type.statistics() as ValueStatistics<Value> }

                /* Write entity header + statistics entry to disk. */
                config.mapdb.db(dataPath.resolve(CATALOGUE_FILE)).use {
                    it.atomicVar(ENTITY_HEADER_FIELD, EntityHeader.Serializer).create().set(entityHeader)
                    it.atomicVar(ENTITY_STATISTICS_FIELD, EntityStatistics.Serializer).create().set(entityStatistics)
                    it.commit()
                }
            } catch (e: DBException) {
                TxFileUtilities.delete(dataPath) /* Cleanup. */
                throw DatabaseException("Failed to create entity '$name' due to error in the underlying data store: {${e.message}")
            } catch (e: IOException) {
                TxFileUtilities.delete(dataPath) /* Cleanup. */
                throw DatabaseException("Failed to create entity '$name' due to an IO exception: {${e.message}")
            } catch (e: Throwable) {
                TxFileUtilities.delete(dataPath) /* Cleanup. */
                throw DatabaseException("Failed to create entity '$name' due to an unexpected error: {${e.message}")
            }

            return dataPath
        }
    }

    /** Internal reference to the [StoreWAL] underpinning this [DefaultEntity]. */
    private val store: DB = try {
        this.parent.parent.config.mapdb.db(this.path.resolve(CATALOGUE_FILE))
    } catch (e: DBException) {
        throw DatabaseException("Failed to open entity at $path: ${e.message}'.")
    }

    /** The [EntityHeader] of this [DefaultEntity]. */
    private val headerField = this.store.atomicVar(ENTITY_HEADER_FIELD, EntityHeader.Serializer).createOrOpen()

    /** The maximum [TupleId] in this [DefaultEntity]. */
    private val statisticsField = this.store.atomicVar(ENTITY_STATISTICS_FIELD, EntityStatistics.Serializer).createOrOpen()

    /** The [Name.EntityName] of this [DefaultEntity]. */
    override val name: Name.EntityName = this.parent.name.entity(this.headerField.get().name)

    /** An internal lock that is used to synchronize access to this [DefaultEntity] in presence of ongoing [Tx]. */
    private val closeLock = StampedLock()

    /** List of all the [Column]s associated with this [DefaultEntity]; Iteration order of entries as defined in schema! */
    private val columns: MutableMap<Name.ColumnName, Column<*>> = Object2ObjectLinkedOpenHashMap()

    /** List of all the [Index]es associated with this [DefaultEntity]. */
    private val indexes: MutableMap<Name.IndexName, Index> = Object2ObjectOpenHashMap()

    /** The [DBOVersion] of this [DefaultEntity]. */
    override val version: DBOVersion
        get() = DBOVersion.V2_0

    /** The [EntityStatistics] in this [DefaultEntity]. This is a snapshot and may change immediately. */
    override val statistics: EntityStatistics
        get() = this.statisticsField.get()

    /** Number of [Column]s in this [DefaultEntity]. */
    override val numberOfColumns: Int
        get() = this.columns.size

    /** Number of entries in this [DefaultEntity]. This is a snapshot and may change immediately. */
    override val numberOfRows: Long
        get() = this.statistics.count

    /** Estimated maximum [TupleId]s for this [DefaultEntity]. This is a snapshot and may change immediately. */
    override val maxTupleId: TupleId
        get() = this.statistics.maximumTupleId

    /** Status indicating whether this [DefaultEntity] is open or closed. */
    override val closed: Boolean
        get() = this.store.isClosed()

    init {
        /** Load and initialize the columns. */
        val header = this.headerField.get()
        header.columns.map {
            val columnName = this.name.column(it.name)
            val path = this.path.resolve("${it.name}.col")
            this.columns[columnName] = it.type.open(path, this)
        }

        /** Load and initialize the indexes. */
        header.indexes.forEach {
            val indexName = this.name.index(it.name)
            val path = this.path.resolve("${it.name}.idx")
            indexes[indexName] = it.type.open(path, this)
        }
    }

    /**
     * Creates and returns a new [DefaultEntity.Tx] for the given [TransactionContext].
     *
     * @param context The [TransactionContext] to create the [DefaultEntity.Tx] for.
     * @return New [DefaultEntity.Tx]
     */
    override fun newTx(context: TransactionContext) = this.Tx(context)

    /**
     * Closes the [DefaultEntity].
     *
     * Closing an [DefaultEntity] is a delicate matter since ongoing [DefaultEntity.Tx] objects as well
     * as all involved [Column]s are involved.Therefore, access to the method is mediated by an
     * global [DefaultEntity] wide lock.
     */
    override fun close() = this.closeLock.write {
        if (!this.closed) {
            this.store.close()
            this.columns.values.forEach { it.close() }
            this.indexes.values.forEach { it.close() }
        }
    }

    /**
     * A [Tx] that affects this [DefaultEntity]. Opening a [DefaultEntity.Tx] will automatically spawn [ColumnTx]
     * and [IndexTx] for every [Column] and [IndexTx] associated with this [DefaultEntity].
     *
     * @author Ralph Gasser
     * @version 1.3.0
     */
    inner class Tx(context: TransactionContext) : AbstractTx(context), EntityTx {

        /** Obtains a global non-exclusive lock on [DefaultEntity]. Prevents [DefaultEntity] from being closed. */
        private val closeStamp = this@DefaultEntity.closeLock.readLock()

        /** Reference to the surrounding [DefaultEntity]. */
        override val dbo: DefaultEntity
            get() = this@DefaultEntity

        /**
         * [TxSnapshot] of this [EntityTx]
         *
         * Important: The [EntityTxSnapshot] is created lazily upon first access, which means that whatever
         * caller creates it, it holds the necessary locks!
         */
        override val snapshot by lazy {
            object : EntityTxSnapshot {
                /** Local snapshot of the surrounding [Entity]'s [EntityStatistics]. */
                override val statistics: EntityStatistics = this@DefaultEntity.statisticsField.get()

                /** Local snapshot of the surrounding [Entity]'s [Index]es. */
                override val indexes = Object2ObjectOpenHashMap(this@DefaultEntity.indexes)

                /** A map of all [TxAction] executed by this [EntityTx]. Can be seen as an in-memory WAL. */
                override val actions = LinkedList<TxAction>()

                /**
                 * Commits the [EntityTx] and integrates all changes made through it into the [DefaultEntity].
                 */
                override fun commit() {
                    try {
                        /* Materialize changes in surrounding schema (in-memory). */
                        this.actions.forEach { it.commit() }

                        /* Update update header and commit changes. */
                        val oldHeader = this@DefaultEntity.headerField.get()
                        val newHeader = oldHeader.copy(modified = System.currentTimeMillis(), indexes = this.indexes.values.map { EntityHeader.IndexRef(it.name.simple, it.type) })

                        /* Write header + statistics and commit. */
                        this@DefaultEntity.headerField.compareAndSet(oldHeader, newHeader)
                        this@DefaultEntity.statisticsField.set(this.statistics)
                        this@DefaultEntity.store.commit()
                    } catch (e: Throwable) {
                        this@Tx.status = TxStatus.ERROR
                        throw DatabaseException("Failed to create index '$name' due to a storage exception: ${e.message}")
                    }
                }

                /**
                 * Rolls back the [EntityTx] and reverts all changes.
                 */
                override fun rollback() {
                    this.actions.forEach { it.rollback() }
                    this@DefaultEntity.store.rollback()
                }

                /**
                 * Records a [TxAction] with this [EntityTxSnapshot].
                 *
                 * @param action The [TxAction] to record.
                 * @return True on success, false otherwise.
                 */
                override fun record(action: TxAction): Boolean = when (action) {
                    is CreateIndexTxAction,
                    is DropIndexTxAction -> {
                        this.actions.add(action)
                        true
                    }
                    else -> false
                }
            }
        }

        /** Checks if DBO is still open. */
        init {
            if (this@DefaultEntity.closed) {
                this@DefaultEntity.closeLock.unlockRead(this.closeStamp)
                throw TxException.TxDBOClosedException(this.context.txId, this@DefaultEntity)
            }
        }

        /**
         * Reads the values of one or many [Column]s and returns it as a [Record]
         *
         * @param tupleId The [TupleId] of the desired entry.
         * @param columns The [ColumnDef]s that should be read.
         * @return The desired [Record].
         *
         * @throws DatabaseException If tuple with the desired ID doesn't exist OR is invalid.
         */
        override fun read(tupleId: TupleId, columns: Array<ColumnDef<*>>): Record {
            /* Read values from underlying columns. */
            val values = columns.map {
                val column = this@DefaultEntity.columns[it.name]
                    ?: throw IllegalArgumentException("Column $it does not exist on entity ${this@DefaultEntity.name}.")
                (this.context.getTx(column) as ColumnTx<*>).read(tupleId)
            }.toTypedArray()

            /* Return value of all the desired columns. */
            return StandaloneRecord(tupleId, columns, values)
        }

        /**
         * Returns the number of entries in this [DefaultEntity].
         *
         * @return The number of entries in this [DefaultEntity].
         */
        override fun count(): Long = this.withReadLock {
            return this.snapshot.statistics.count
        }

        /**
         * Returns the maximum tuple ID occupied by entries in this [DefaultEntity].
         *
         * @return The maximum tuple ID occupied by entries in this [DefaultEntity].
         */
        override fun maxTupleId(): TupleId = this.withReadLock {
            return this.snapshot.statistics.maximumTupleId
        }

        /**
         * Lists all [Column]s for the [DefaultEntity] associated with this [EntityTx].
         *
         * @return List of all [Column]s.
         */
        override fun listColumns(): List<Column<*>> = this.withReadLock {
            return this@DefaultEntity.columns.values.toList()
        }

        /**
         * Returns the [ColumnDef] for the specified [Name.ColumnName].
         *
         * @param name The [Name.ColumnName] of the [Column].
         * @return [ColumnDef] of the [Column].
         */
        override fun columnForName(name: Name.ColumnName): Column<*> = this.withReadLock {
            if (!name.wildcard) {
                this@DefaultEntity.columns[name] ?: throw DatabaseException.ColumnDoesNotExistException(name)
            } else {
                val fqn = this@DefaultEntity.name.column(name.simple)
                this@DefaultEntity.columns[fqn] ?: throw DatabaseException.ColumnDoesNotExistException(fqn)
            }
        }

        /**
         * Lists all [Index] implementations that belong to this [EntityTx].
         *
         * @return List of [Name.IndexName] managed by this [EntityTx]
         */
        override fun listIndexes(): List<Index> = this.withReadLock {
            this.snapshot.indexes.values.toList()
        }

        /**
         * Lists [Name.IndexName] for all [Index] implementations that belong to this [EntityTx].
         *
         * @return List of [Name.IndexName] managed by this [EntityTx]
         */
        override fun indexForName(name: Name.IndexName): Index = this.withReadLock {
            this.snapshot.indexes[name] ?: throw DatabaseException.IndexDoesNotExistException(name)
        }

        /**
         * Creates the [Index] with the given settings
         *
         * @param name [Name.IndexName] of the [Index] to create.
         * @param type Type of the [Index] to create.
         * @param columns The list of [columns] to [Index].
         */
        override fun createIndex(name: Name.IndexName, type: IndexType, columns: Array<ColumnDef<*>>, params: Map<String, String>): Index = this.withWriteLock {
            if (this.snapshot.indexes.containsKey(name)) {
                throw DatabaseException.IndexAlreadyExistsException(name)
            }

            /* Creates and opens the index and adds it to snapshot. */
            try {
                val data = this@DefaultEntity.path.resolve("${name.simple}.idx")
                val index = type.create(data, this.dbo, name, columns, params)

                /* Update snapshot. */
                this.snapshot.indexes[name] = index
                this.snapshot.record(CreateIndexTxAction(index))

                return index
            } catch (e: DatabaseException) {
                this.status = TxStatus.ERROR
                throw e
            }
        }

        /**
         * Drops the [Index] with the given name.
         *
         * @param name [Name.IndexName] of the [Index] to drop.
         */
        override fun dropIndex(name: Name.IndexName) = this.withWriteLock {
            /* Obtain index and acquire exclusive lock on it. */
            val index = this.snapshot.indexes.remove(name) ?: throw DatabaseException.IndexDoesNotExistException(name)
            if (this.context.lockOn(index) != LockMode.EXCLUSIVE) {
                this.context.requestLock(index, LockMode.EXCLUSIVE)
            }

            /* Remove entity from local snapshot. */
            this.snapshot.indexes.remove(name)
            this.snapshot.record(DropIndexTxAction(name))
            Unit
        }

        /**
         * Optimizes the [DefaultEntity] underlying this [Tx]. Optimization involves rebuilding of [Index]es and statistics.
         */
        override fun optimize() = this.withWriteLock {
            /* Stage 1a: Rebuild incremental indexes and statistics. */
            val incremental = this.listIndexes().filter { it.supportsIncrementalUpdate }.map {
                val tx = this.context.getTx(it) as IndexTx
                tx.clear() /* Important: Clear indexes. */
                tx
            }
            val columns = this.listColumns().map { it.columnDef }.toTypedArray()
            val map = Object2ObjectOpenHashMap<ColumnDef<*>, Value>(columns.size)
            val iterator = this.scan(columns)
            this.snapshot.statistics.reset()
            iterator.forEach { r ->
                r.forEach { columnDef, value -> map[columnDef] = value }
                val event = DataChangeEvent.InsertDataChangeEvent(this@DefaultEntity, r.tupleId, map) /* Fake data change event for update. */
                this.snapshot.statistics.consume(event)
                incremental.forEach { it.update(event) }
            }

            /* Stage 2: Rebuild remaining indexes. */
            this.listIndexes().filter { !it.supportsIncrementalUpdate }.forEach { (this.context.getTx(it) as IndexTx).rebuild() }
        }

        /**
         * Creates and returns a new [Iterator] for this [DefaultEntity.Tx] that returns
         * all [TupleId]s contained within the surrounding [DefaultEntity].
         *
         * <strong>Important:</strong> It remains to the caller to close the [Iterator]
         *
         * @param columns The [ColumnDef]s that should be scanned.
         *
         * @return [Iterator]
         */
<<<<<<< HEAD
        override fun scan(columns: Array<ColumnDef<*>>): Iterator<Record> = scan(columns, 0L..this.maxTupleId())
=======
        override fun scan(columns: Array<ColumnDef<*>>): Iterator<Record> = scan(columns, 0, 1)
>>>>>>> 0ab5a5c8

        /**
         * Creates and returns a new [Iterator] for this [DefaultEntity.Tx] that returns all [TupleId]s
         * contained within the surrounding [DefaultEntity] and a certain range.
         *
         * @param columns The [ColumnDef]s that should be scanned.
         * @param partitionIndex The [partitionIndex] for this [scan] call.
         * @param partitions The total number of partitions for this [scan] call.
         *
         * @return [Iterator]
         */
        override fun scan(columns: Array<ColumnDef<*>>, partitionIndex: Int, partitions: Int) = this@Tx.withReadLock {
            object : Iterator<Record> {

                /** The [LongRange] to iterate over. */
                private val range: LongRange

                init {
                    val maximum: Long = this@Tx.maxTupleId()
                    val partitionSize: Long = Math.floorDiv(maximum, partitions.toLong()) + 1L
                    val start: Long = partitionIndex * partitionSize
                    val end = min(((partitionIndex + 1) * partitionSize), maximum)
                    this.range = start..end
                }

                /** List of [ColumnTx]s used by  this [Iterator]. */
                private val txs = columns.map {
                    val column = this@DefaultEntity.columns[it.name] ?: throw IllegalArgumentException("Column $it does not exist on entity ${this@DefaultEntity.name}.")
                    (this@Tx.context.getTx(column) as ColumnTx<*>)
                }

                /** The wrapped [Iterator] of the first column. */
                private val wrapped = this.txs.first().scan(this.range)

                /**
                 * Returns the next element in the iteration.
                 */
                override fun next(): Record {
                    val tupleId = this.wrapped.next()
                    val values = this.txs.map { it.read(tupleId) }.toTypedArray()
                    return StandaloneRecord(tupleId, columns, values)
                }

                /**
                 * Returns `true` if the iteration has more elements.
                 */
                override fun hasNext(): Boolean = this.wrapped.hasNext()
            }
        }

        /**
         * Insert the provided [Record]. This will set this [DefaultEntity.Tx] to [TxStatus.DIRTY].
         *
         * @param record The [Record] that should be inserted.
         * @return The ID of the record or null, if nothing was inserted.
         *
         * @throws TxException If some of the [Tx] on [Column] or [Index] level caused an error.
         * @throws DatabaseException If a general database error occurs during the insert.
         */
        override fun insert(record: Record): TupleId? = this.withWriteLock {
            try {
                var lastTupleId: TupleId? = null
                val inserts = Object2ObjectArrayMap<ColumnDef<*>, Value>(this@DefaultEntity.columns.size)
                this@DefaultEntity.columns.values.forEach {
                    val tx = this.context.getTx(it) as ColumnTx<Value>
                    val value = record[it.columnDef]
                    val tupleId = tx.insert(value)
                    if (lastTupleId != tupleId && lastTupleId != null) {
                        throw DatabaseException.DataCorruptionException("Entity '${this@DefaultEntity.name}' is corrupt. Insert did not yield same record ID for all columns involved!")
                    }
                    lastTupleId = tupleId
                    inserts[it.columnDef] = value
                }

                /* Issue DataChangeEvent.InsertDataChange event and update indexes + statistics. */
                if (lastTupleId != null) {
                    val event = DataChangeEvent.InsertDataChangeEvent(this@DefaultEntity, lastTupleId!!, inserts)
                    this.snapshot.indexes.values.forEach { (this.context.getTx(it) as IndexTx).update(event) }
                    this.snapshot.statistics.consume(event)
                    this.context.signalEvent(event)
                }

                return lastTupleId
            } catch (e: DatabaseException) {
                this.status = TxStatus.ERROR
                throw e
            } catch (e: DBException) {
                this.status = TxStatus.ERROR
                throw DatabaseException("Inserting record failed due to an error in the underlying storage: ${e.message}.")
            }
        }

        /**
         * Updates the provided [Record] (identified based on its [TupleId]). Columns specified in the [Record] that are not part
         * of the [DefaultEntity] will cause an error! This will set this [DefaultEntity.Tx] to [TxStatus.DIRTY].
         *
         * @param record The [Record] that should be updated
         *
         * @throws DatabaseException If an error occurs during the insert.
         */
        override fun update(record: Record) = this.withWriteLock {
            try {
                val updates = Object2ObjectArrayMap<ColumnDef<*>, Pair<Value?, Value?>>(record.columns.size)
                record.columns.forEach { def ->
                    val column = this@DefaultEntity.columns[def.name] ?: throw IllegalArgumentException("Column $def does not exist on entity ${this@DefaultEntity.name}.")
                    val value = record[def]
                    val columnTx = (this.context.getTx(column) as ColumnTx<Value>)
                    updates[def] = Pair(columnTx.update(record.tupleId, value), value) /* Map: ColumnDef -> Pair[Old, New]. */
                }

                /* Issue DataChangeEvent.UpdateDataChangeEvent and update indexes + statistics. */
                val event = DataChangeEvent.UpdateDataChangeEvent(this@DefaultEntity, record.tupleId, updates)
                this.snapshot.indexes.values.forEach { (this.context.getTx(it) as IndexTx).update(event) }
                this.snapshot.statistics.consume(event)
                this.context.signalEvent(event)
            } catch (e: DatabaseException) {
                this.status = TxStatus.ERROR
                throw e
            } catch (e: DBException) {
                this.status = TxStatus.ERROR
                throw DatabaseException("Updating record ${record.tupleId} failed due to an error in the underlying storage: ${e.message}.")
            }
        }

        /**
         * Deletes the entry with the provided [TupleId]. This will set this [DefaultEntity.Tx] to [TxStatus.DIRTY]
         *
         * @param tupleId The [TupleId] of the entry that should be deleted.
         *
         * @throws DatabaseException If an error occurs during the insert.
         */
        override fun delete(tupleId: TupleId) = this.withWriteLock {
            try {
                /* Perform delete on each column. */
                val deleted = Object2ObjectArrayMap<ColumnDef<*>, Value?>(this@DefaultEntity.columns.size)
                this@DefaultEntity.columns.values.map {
                    deleted[it.columnDef] = (this.context.getTx(it) as ColumnTx<*>).delete(tupleId)
                }

                /* Issue DataChangeEvent.DeleteDataChangeEvent and update indexes + statistics. */
                val event = DataChangeEvent.DeleteDataChangeEvent(this@DefaultEntity, tupleId, deleted)
                this.snapshot.indexes.values.forEach { (this.context.getTx(it) as IndexTx).update(event) }
                this.snapshot.statistics.consume(event)
                this.context.signalEvent(event)
            } catch (e: DBException) {
                this.status = TxStatus.ERROR
                throw DatabaseException("Deleting record $tupleId failed due to an error in the underlying storage: ${e.message}.")
            }
        }

        /**
         * Releases the [closeLock] on the [DefaultEntity].
         */
        override fun cleanup() {
            this@DefaultEntity.closeLock.unlockRead(this.closeStamp)
        }

        /**
         * A [TxAction] for creating a new [Index].
         *
         * @param index [Index] that has been created.
         */
        inner class CreateIndexTxAction(private val index: Index) : TxAction {
            override fun commit() {
                this.index.close()
                val move = Files.move(this.index.path, TxFileUtilities.plainPath(this.index.path), StandardCopyOption.ATOMIC_MOVE)
                this@DefaultEntity.indexes[this.index.name] = this.index.type.open(move, this@DefaultEntity)
            }

            override fun rollback() {
                this.index.close()
                TxFileUtilities.delete(this.index.path)
            }
        }

        /**
         * A [TxAction] implementation for dropping an [Index].
         *
         * @param index [Index] that has been dropped.
         */
        inner class DropIndexTxAction(private val index: Name.IndexName) : TxAction {
            override fun commit() {
                val index = this@DefaultEntity.indexes.remove(this.index) ?: throw IllegalStateException("Failed to drop index $index because it is unknown to the enclosing entity. This is a programmer's error!")
                index.close()
                if (Files.exists(index.path)) {
                    TxFileUtilities.delete(index.path)
                }
            }

            override fun rollback() {}
        }
    }
}<|MERGE_RESOLUTION|>--- conflicted
+++ resolved
@@ -11,8 +11,6 @@
 import org.vitrivr.cottontail.database.column.ColumnDef
 import org.vitrivr.cottontail.database.column.ColumnEngine
 import org.vitrivr.cottontail.database.column.ColumnTx
-import org.vitrivr.cottontail.database.column.hare.HareColumn
-import org.vitrivr.cottontail.database.column.mapdb.MapDBColumn
 import org.vitrivr.cottontail.database.events.DataChangeEvent
 import org.vitrivr.cottontail.database.general.*
 import org.vitrivr.cottontail.database.index.Index
@@ -53,7 +51,7 @@
  * @see EntityTx
  *
  * @author Ralph Gasser
- * @version 2.1.0
+ * @version 2.0.1
  */
 class DefaultEntity(override val path: Path, override val parent: Schema) : Entity {
     /**
@@ -453,11 +451,7 @@
          *
          * @return [Iterator]
          */
-<<<<<<< HEAD
-        override fun scan(columns: Array<ColumnDef<*>>): Iterator<Record> = scan(columns, 0L..this.maxTupleId())
-=======
         override fun scan(columns: Array<ColumnDef<*>>): Iterator<Record> = scan(columns, 0, 1)
->>>>>>> 0ab5a5c8
 
         /**
          * Creates and returns a new [Iterator] for this [DefaultEntity.Tx] that returns all [TupleId]s
