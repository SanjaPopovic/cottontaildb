package org.vitrivr.cottontail.execution.operators.definition

import kotlinx.coroutines.flow.Flow
import kotlinx.coroutines.flow.flow
import org.vitrivr.cottontail.database.catalogue.CatalogueTx
import org.vitrivr.cottontail.database.catalogue.DefaultCatalogue
import org.vitrivr.cottontail.database.column.ColumnDef
import org.vitrivr.cottontail.database.entity.EntityTx
import org.vitrivr.cottontail.database.schema.SchemaTx
import org.vitrivr.cottontail.execution.TransactionContext
import org.vitrivr.cottontail.execution.operators.basics.Operator
import org.vitrivr.cottontail.model.basics.Name
import org.vitrivr.cottontail.model.basics.Record
import org.vitrivr.cottontail.model.basics.Type
import org.vitrivr.cottontail.model.recordset.StandaloneRecord
import org.vitrivr.cottontail.model.values.BooleanValue
import org.vitrivr.cottontail.model.values.IntValue
import org.vitrivr.cottontail.model.values.StringValue
import kotlin.time.ExperimentalTime

/**
 * An [Operator.SourceOperator] used during query execution. Retrieves information regarding entities.
 *
 * @author Ralph Gasser
 * @version 1.0.1
 */
class EntityDetailsOperator(val catalogue: DefaultCatalogue, val name: Name.EntityName) : Operator.SourceOperator() {

    companion object {
        val COLUMNS: Array<ColumnDef<*>> = arrayOf(
            ColumnDef(Name.ColumnName("dbo"), Type.String, false),
            ColumnDef(Name.ColumnName("class"), Type.String, false),
            ColumnDef(Name.ColumnName("type"), Type.String, true),
            ColumnDef(Name.ColumnName("rows"), Type.Int, true),
            ColumnDef(Name.ColumnName("l_size"), Type.Int, true),
            ColumnDef(Name.ColumnName("nullable"), Type.Boolean, true)
        )
    }

    override val columns: Array<ColumnDef<*>> = COLUMNS

    @ExperimentalTime
    override fun toFlow(context: TransactionContext): Flow<Record> {
        val catTxn = context.getTx(this.catalogue) as CatalogueTx
        val schemaTxn = context.getTx(catTxn.schemaForName(this.name.schema())) as SchemaTx
        val entityTxn = context.getTx(schemaTxn.entityForName(this.name)) as EntityTx
        return flow {
            var rowId = 0L
            emit(
                StandaloneRecord(
                    rowId++,
                    this@EntityDetailsOperator.columns,
<<<<<<< HEAD
                    arrayOf(
                        StringValue(this@EntityDetailsOperator.name.toString()),
                        StringValue("ENTITY"),
                        null,
                        IntValue(entityTxn.count()),
                        null,
                        null
                    )
                ))

            val columns = entityTxn.listColumns()
            columns.forEach {
                emit(StandaloneRecord(
                    rowId++,
                    this@EntityDetailsOperator.columns,
                    arrayOf(
                        StringValue(it.name.toString()),
                        StringValue("COLUMN"),
                        StringValue(it.type.toString()),
                        null,
                        IntValue(it.columnDef.type.logicalSize),
                        BooleanValue(it.nullable)
                    )
                ))
=======
                    arrayOf(StringValue(this@EntityDetailsOperator.name.toString()), StringValue("ENTITY"), null, IntValue(entityTxn.count()), null, null)
                )
            )

            val columns = entityTxn.listColumns()
            columns.forEach {
                emit(
                    StandaloneRecord(
                        rowId++,
                        this@EntityDetailsOperator.columns,
                        arrayOf(StringValue(it.name.toString()), StringValue("COLUMN"), StringValue(it.type.toString()), null, IntValue(it.columnDef.type.logicalSize), BooleanValue(it.nullable))
                    )
                )
>>>>>>> b6c0e44c
            }

            val indexes = entityTxn.listIndexes()
            indexes.forEach {
                emit(
                    StandaloneRecord(
                        rowId++,
                        this@EntityDetailsOperator.columns,
                        arrayOf(StringValue(it.name.toString()), StringValue("INDEX"), StringValue(it.type.toString()), null, null, null)
                    )
                )
            }
        }
    }
}<|MERGE_RESOLUTION|>--- conflicted
+++ resolved
@@ -50,32 +50,6 @@
                 StandaloneRecord(
                     rowId++,
                     this@EntityDetailsOperator.columns,
-<<<<<<< HEAD
-                    arrayOf(
-                        StringValue(this@EntityDetailsOperator.name.toString()),
-                        StringValue("ENTITY"),
-                        null,
-                        IntValue(entityTxn.count()),
-                        null,
-                        null
-                    )
-                ))
-
-            val columns = entityTxn.listColumns()
-            columns.forEach {
-                emit(StandaloneRecord(
-                    rowId++,
-                    this@EntityDetailsOperator.columns,
-                    arrayOf(
-                        StringValue(it.name.toString()),
-                        StringValue("COLUMN"),
-                        StringValue(it.type.toString()),
-                        null,
-                        IntValue(it.columnDef.type.logicalSize),
-                        BooleanValue(it.nullable)
-                    )
-                ))
-=======
                     arrayOf(StringValue(this@EntityDetailsOperator.name.toString()), StringValue("ENTITY"), null, IntValue(entityTxn.count()), null, null)
                 )
             )
@@ -89,7 +63,6 @@
                         arrayOf(StringValue(it.name.toString()), StringValue("COLUMN"), StringValue(it.type.toString()), null, IntValue(it.columnDef.type.logicalSize), BooleanValue(it.nullable))
                     )
                 )
->>>>>>> b6c0e44c
             }
 
             val indexes = entityTxn.listIndexes()
