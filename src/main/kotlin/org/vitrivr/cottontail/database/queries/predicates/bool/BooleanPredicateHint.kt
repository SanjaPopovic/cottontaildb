--- conflicted
+++ resolved
@@ -38,14 +38,7 @@
      * @param name The [Name.IndexName] of the [Index] that should be used for execution.
      * @param parameters The parameters that should be given to the [Index]
      */
-<<<<<<< HEAD
-    data class IndexNameHint(
-        val name: Name.IndexName,
-        val parameters: Map<String, String>? = null
-    ) : BooleanPredicateHint() {
-=======
     data class IndexNameHint(val name: Name.IndexName, val parameters: Map<String, String>? = null) : BooleanPredicateHint() {
->>>>>>> b6c0e44c
         override fun satisfies(index: Index): Boolean = index.name == name
     }
 }