package org.vitrivr.cottontail.database.queries.planning.rules.physical.implementation

import org.vitrivr.cottontail.database.queries.OperatorNode
import org.vitrivr.cottontail.database.queries.planning.exceptions.NodeExpressionTreeException
import org.vitrivr.cottontail.database.queries.planning.nodes.logical.management.UpdateLogicalOperatorNode
import org.vitrivr.cottontail.database.queries.planning.nodes.physical.management.UpdatePhysicalOperatorNode
import org.vitrivr.cottontail.database.queries.planning.rules.RewriteRule

/**
 * A [RewriteRule] that transforms a [UpdateLogicalOperatorNode] to a [UpdatePhysicalOperatorNode].
 *
 * @author Ralph Gasser
 * @version 1.0
 */
object UpdateImplementationRule : RewriteRule {
    override fun canBeApplied(node: OperatorNode): Boolean = node is UpdateLogicalOperatorNode
    override fun apply(node: OperatorNode): OperatorNode? {
        if (node is UpdateLogicalOperatorNode) {
            val parent = node.deepCopy().inputs.firstOrNull()
                ?: throw NodeExpressionTreeException.IncompleteNodeExpressionTreeException(
                    node,
                    "Expected parent for UpdateLogicalNodeExpression but none was found."
                )
<<<<<<< HEAD
            val p = UpdatePhysicalNodeExpression(node.entity, node.values)
=======
            val p = UpdatePhysicalOperatorNode(node.entity, node.values)
>>>>>>> 78f30cac
            p.addInput(parent)
            node.copyOutput()?.addInput(p)
            return p
        }
        return null
    }
}<|MERGE_RESOLUTION|>--- conflicted
+++ resolved
@@ -21,11 +21,7 @@
                     node,
                     "Expected parent for UpdateLogicalNodeExpression but none was found."
                 )
-<<<<<<< HEAD
-            val p = UpdatePhysicalNodeExpression(node.entity, node.values)
-=======
             val p = UpdatePhysicalOperatorNode(node.entity, node.values)
->>>>>>> 78f30cac
             p.addInput(parent)
             node.copyOutput()?.addInput(p)
             return p
