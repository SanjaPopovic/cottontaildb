--- conflicted
+++ resolved
@@ -19,23 +19,12 @@
  * @author Ralph Gasser
  * @version 1.1.0
  */
-<<<<<<< HEAD
-class StandaloneRecord(
-    override var tupleId: TupleId,
-    columns: Array<ColumnDef<*>> = emptyArray(),
-    values: Array<Value?> = emptyArray()
-) : Record {
-=======
 class StandaloneRecord(override var tupleId: TupleId, columns: Array<ColumnDef<*>> = emptyArray(), values: Array<Value?> = emptyArray()) : Record {
->>>>>>> b6c0e44c
 
     /**
      *
      */
-    constructor(
-        tupleId: TupleId,
-        collection: Collection<Pair<ColumnDef<*>, Value?>>
-    ) : this(tupleId) {
+    constructor(tupleId: TupleId, collection: Collection<Pair<ColumnDef<*>, Value?>>) : this(tupleId) {
         collection.forEach {
             if (!it.first.validate(it.second)) {
                 throw IllegalArgumentException("Provided value ${it.first} is incompatible with column ${it.second}.")
@@ -81,16 +70,9 @@
      *
      * @param action The action to apply to each [ColumnDef], [Value] pair.
      */
-<<<<<<< HEAD
-    override fun forEach(action: (ColumnDef<*>, Value?) -> Unit) =
-        Object2ObjectMaps.fastForEach(this.map) { (c, v) ->
-            action(c, v)
-        }
-=======
     override fun forEach(action: (ColumnDef<*>, Value?) -> Unit) = Object2ObjectMaps.fastForEach(this.map) { (c, v) ->
         action(c, v)
     }
->>>>>>> b6c0e44c
 
     /**
      * Returns true, if this [StandaloneRecord] contains the specified [ColumnDef] and false otherwise.
